--- conflicted
+++ resolved
@@ -472,11 +472,7 @@
 				},
 				EventRecord {
 					phase: Phase::Initialization,
-<<<<<<< HEAD
-					event: MetaEvent::balances(
-=======
 					event: Event::pallet_balances(
->>>>>>> 743accbe
 						pallet_balances::Event::Endowed(ALICE, 1_000_000)
 					),
 					topics: vec![],
@@ -495,25 +491,14 @@
 				},
 				EventRecord {
 					phase: Phase::Initialization,
-<<<<<<< HEAD
-					event: MetaEvent::balances(
-						pallet_balances::Event::Endowed(addr.clone(), subsistence * 3)
-=======
 					event: Event::pallet_balances(
 						pallet_balances::Event::Transfer(ALICE, addr.clone(), subsistence * 100)
->>>>>>> 743accbe
 					),
 					topics: vec![],
 				},
 				EventRecord {
 					phase: Phase::Initialization,
-<<<<<<< HEAD
-					event: MetaEvent::balances(
-						pallet_balances::Event::Transfer(ALICE, addr.clone(), subsistence * 3)
-					),
-=======
 					event: Event::pallet_contracts(RawEvent::CodeStored(code_hash.into())),
->>>>>>> 743accbe
 					topics: vec![],
 				},
 				EventRecord {
@@ -626,46 +611,6 @@
 	pub fn null() -> Vec<u8> { 3u32.to_le_bytes().to_vec() }
 }
 
-<<<<<<< HEAD
-/// Test correspondence of set_rent code and its hash.
-/// Also test that encoded extrinsic in code correspond to the correct transfer
-#[test]
-fn test_set_rent_code_and_hash() {
-	let (wasm, code_hash) = compile_module::<Test>("set_rent").unwrap();
-
-	ExtBuilder::default()
-		.existential_deposit(50)
-		.build()
-		.execute_with(|| {
-			let _ = Balances::deposit_creating(&ALICE, 1_000_000);
-			assert_ok!(Contracts::put_code(Origin::signed(ALICE), wasm));
-
-			// If you ever need to update the wasm source this test will fail
-			// and will show you the actual hash.
-			assert_eq!(System::events(), vec![
-				EventRecord {
-					phase: Phase::Initialization,
-					event: MetaEvent::system(frame_system::Event::NewAccount(ALICE)),
-					topics: vec![],
-				},
-				EventRecord {
-					phase: Phase::Initialization,
-					event: MetaEvent::balances(pallet_balances::Event::Endowed(
-						ALICE, 1_000_000
-					)),
-					topics: vec![],
-				},
-				EventRecord {
-					phase: Phase::Initialization,
-					event: MetaEvent::contracts(RawEvent::CodeStored(code_hash.into())),
-					topics: vec![],
-				},
-			]);
-		});
-}
-
-=======
->>>>>>> 743accbe
 #[test]
 fn storage_size() {
 	let (wasm, code_hash) = compile_module::<Test>("set_rent").unwrap();
@@ -1256,13 +1201,9 @@
 				},
 				EventRecord {
 					phase: Phase::Initialization,
-<<<<<<< HEAD
-					event: MetaEvent::balances(pallet_balances::Event::Endowed(ALICE, 1_000_000)),
-=======
 					event: Event::pallet_balances(
 						pallet_balances::Event::Endowed(ALICE, 1_000_000)
 					),
->>>>>>> 743accbe
 					topics: vec![],
 				},
 				EventRecord {
@@ -1467,11 +1408,7 @@
 							},
 							EventRecord {
 								phase: Phase::Initialization,
-<<<<<<< HEAD
-								event: MetaEvent::balances(pallet_balances::Event::Endowed(CHARLIE, 1_000_000)),
-=======
 								event: Event::pallet_balances(pallet_balances::Event::Endowed(CHARLIE, 1_000_000)),
->>>>>>> 743accbe
 								topics: vec![],
 							},
 							EventRecord {
@@ -1481,20 +1418,12 @@
 							},
 							EventRecord {
 								phase: Phase::Initialization,
-<<<<<<< HEAD
-								event: MetaEvent::balances(pallet_balances::Event::Endowed(addr_django.clone(), 30_000)),
-=======
 								event: Event::pallet_balances(pallet_balances::Event::Endowed(addr_django.clone(), 30_000)),
->>>>>>> 743accbe
 								topics: vec![],
 							},
 							EventRecord {
 								phase: Phase::Initialization,
-<<<<<<< HEAD
-								event: MetaEvent::balances(
-=======
 								event: Event::pallet_balances(
->>>>>>> 743accbe
 									pallet_balances::Event::Transfer(CHARLIE, addr_django.clone(), 30_000)
 								),
 								topics: vec![],
