// Copyright 2017-2019 Parity Technologies (UK) Ltd.
// This file is part of Substrate.

// Substrate is free software: you can redistribute it and/or modify
// it under the terms of the GNU General Public License as published by
// the Free Software Foundation, either version 3 of the License, or
// (at your option) any later version.

// Substrate is distributed in the hope that it will be useful,
// but WITHOUT ANY WARRANTY; without even the implied warranty of
// MERCHANTABILITY or FITNESS FOR A PARTICULAR PURPOSE.  See the
// GNU General Public License for more details.

// You should have received a copy of the GNU General Public License
// along with Substrate.  If not, see <http://www.gnu.org/licenses/>.

//! Tests for the module.

use super::*;
use runtime_io::with_externalities;
use phragmen;
use sr_primitives::traits::OnInitialize;
use sr_staking_primitives::offence::{OffenceDetails, OnOffenceHandler};
use srml_support::{assert_ok, assert_noop, assert_eq_uvec, EnumerableStorageMap};
use mock::*;
use srml_support::traits::{Currency, ReservableCurrency};

#[test]
fn basic_setup_works() {
	// Verifies initial conditions of mock
	with_externalities(&mut ExtBuilder::default()
		.build(),
	|| {
		assert_eq!(Staking::bonded(&11), Some(10)); // Account 11 is stashed and locked, and account 10 is the controller
		assert_eq!(Staking::bonded(&21), Some(20)); // Account 21 is stashed and locked, and account 20 is the controller
		assert_eq!(Staking::bonded(&1), None);		// Account 1 is not a stashed

		// Account 10 controls the stash from account 11, which is 100 * balance_factor units
		assert_eq!(Staking::ledger(&10), Some(StakingLedger { stash: 11, total: 1000, active: 1000, unlocking: vec![] }));
		// Account 20 controls the stash from account 21, which is 200 * balance_factor units
		assert_eq!(Staking::ledger(&20), Some(StakingLedger { stash: 21, total: 1000, active: 1000, unlocking: vec![] }));
		// Account 1 does not control any stash
		assert_eq!(Staking::ledger(&1), None);

		// ValidatorPrefs are default
		assert_eq!(<Validators<Test>>::enumerate().collect::<Vec<_>>(), vec![
			(31, ValidatorPrefs::default()),
			(21, ValidatorPrefs::default()),
			(11, ValidatorPrefs::default())
		]);

		// Account 100 is the default nominator
		assert_eq!(Staking::ledger(100), Some(StakingLedger { stash: 101, total: 500, active: 500, unlocking: vec![] }));
		assert_eq!(Staking::nominators(101), vec![11, 21]);

		if cfg!(feature = "equalize") {
			assert_eq!(
				Staking::stakers(11),
				Exposure { total: 1250, own: 1000, others: vec![ IndividualExposure { who: 101, value: 250 }] }
			);
			assert_eq!(
				Staking::stakers(21),
				Exposure { total: 1250, own: 1000, others: vec![ IndividualExposure { who: 101, value: 250 }] }
			);
			// initial slot_stake
			assert_eq!(Staking::slot_stake(),  1250);
		} else {
			assert_eq!(
				Staking::stakers(11),
				Exposure { total: 1125, own: 1000, others: vec![ IndividualExposure { who: 101, value: 125 }] }
			);
			assert_eq!(
				Staking::stakers(21),
				Exposure { total: 1375, own: 1000, others: vec![ IndividualExposure { who: 101, value: 375 }] }
			);
			// initial slot_stake
			assert_eq!(Staking::slot_stake(),  1125);
		}


		// The number of validators required.
		assert_eq!(Staking::validator_count(), 2);

		// Initial Era and session
		assert_eq!(Staking::current_era(), 0);

		// Account 10 has `balance_factor` free balance
		assert_eq!(Balances::free_balance(&10), 1);
		assert_eq!(Balances::free_balance(&10), 1);

		// New era is not being forced
		assert!(!Staking::forcing_new_era());

		// All exposures must be correct.
		check_exposure_all();
		check_nominator_all();
	});
}

#[test]
fn change_controller_works() {
	with_externalities(&mut ExtBuilder::default().build(),
	|| {
		assert_eq!(Staking::bonded(&11), Some(10));

		assert!(<Validators<Test>>::enumerate().map(|(c, _)| c).collect::<Vec<u64>>().contains(&11));
		// 10 can control 11 who is initially a validator.
		assert_ok!(Staking::chill(Origin::signed(10)));
		assert!(!<Validators<Test>>::enumerate().map(|(c, _)| c).collect::<Vec<u64>>().contains(&11));

		assert_ok!(Staking::set_controller(Origin::signed(11), 5));

		start_era(1);

		assert_noop!(
			Staking::validate(Origin::signed(10), ValidatorPrefs::default()),
			"not a controller"
		);
		assert_ok!(Staking::validate(Origin::signed(5), ValidatorPrefs::default()));
	})
}

#[test]
fn rewards_should_work() {
	// should check that:
	// * rewards get recorded per session
	// * rewards get paid per Era
	// * Check that nominators are also rewarded
	with_externalities(&mut ExtBuilder::default()
		.nominate(false)
		.build(),
	|| {
		// Init some balances
		let _ = Balances::make_free_balance_be(&2, 500);

		let delay = 1;
		let init_balance_2 = Balances::total_balance(&2);
		let init_balance_10 = Balances::total_balance(&10);
		let init_balance_11 = Balances::total_balance(&11);

		// Set payee to controller
		assert_ok!(Staking::set_payee(Origin::signed(10), RewardDestination::Controller));

		// Initial config should be correct
		assert_eq!(Staking::current_era(), 0);
		assert_eq!(Session::current_index(), 0);

		// Add a dummy nominator.
		//
		// Equal division indicates that the reward will be equally divided among validator and
		// nominator.
		<Stakers<Test>>::insert(&11, Exposure {
			own: 500,
			total: 1000,
			others: vec![IndividualExposure {who: 2, value: 500 }]
		});

		<Payee<Test>>::insert(&2, RewardDestination::Stash);
		assert_eq!(Staking::payee(2), RewardDestination::Stash);
		assert_eq!(Staking::payee(11), RewardDestination::Controller);

		let mut block = 3; // Block 3 => Session 1 => Era 0
		System::set_block_number(block);
		Timestamp::set_timestamp(block*5);	// on time.
		Session::on_initialize(System::block_number());
		assert_eq!(Staking::current_era(), 0);
		assert_eq!(Session::current_index(), 1);
		<Module<Test>>::reward_by_ids(vec![(11, 50)]);
		<Module<Test>>::reward_by_ids(vec![(11, 50)]);
		// This is the second validator of the current elected set.
		<Module<Test>>::reward_by_ids(vec![(21, 50)]);
		// This must be no-op as it is not an elected validator.
		<Module<Test>>::reward_by_ids(vec![(1001, 10_000)]);

		// Compute total payout now for whole duration as other parameter won't change
		let total_payout = current_total_payout_for_duration(9 * 5);
		assert!(total_payout > 10); // Test is meaningful if reward something

		// No reward yet
		assert_eq!(Balances::total_balance(&2), init_balance_2);
		assert_eq!(Balances::total_balance(&10), init_balance_10);
		assert_eq!(Balances::total_balance(&11), init_balance_11);

		block = 6; // Block 6 => Session 2 => Era 0
		System::set_block_number(block);
		Timestamp::set_timestamp(block*5 + delay);	// a little late.
		Session::on_initialize(System::block_number());
		assert_eq!(Staking::current_era(), 0);
		assert_eq!(Session::current_index(), 2);

		block = 9; // Block 9 => Session 3 => Era 1
		System::set_block_number(block);
		Timestamp::set_timestamp(block*5);  // back to being on time. no delays
		Session::on_initialize(System::block_number());
		assert_eq!(Staking::current_era(), 1);
		assert_eq!(Session::current_index(), 3);

		// 11 validator has 2/3 of the total rewards and half half for it and its nominator
		assert_eq!(Balances::total_balance(&2), init_balance_2 + total_payout/3);
		assert_eq!(Balances::total_balance(&10), init_balance_10 + total_payout/3);
		assert_eq!(Balances::total_balance(&11), init_balance_11);
	});
}

#[test]
fn multi_era_reward_should_work() {
	// Should check that:
	// The value of current_session_reward is set at the end of each era, based on
	// slot_stake and session_reward.
	with_externalities(&mut ExtBuilder::default()
		.nominate(false)
		.build(),
	|| {
		let init_balance_10 = Balances::total_balance(&10);

		// Set payee to controller
		assert_ok!(Staking::set_payee(Origin::signed(10), RewardDestination::Controller));

		// Compute now as other parameter won't change
		let total_payout_0 = current_total_payout_for_duration(3);
		assert!(total_payout_0 > 10); // Test is meaningfull if reward something
		dbg!(<Module<Test>>::slot_stake());
		<Module<Test>>::reward_by_ids(vec![(11, 1)]);

		start_session(0);
		start_session(1);
		start_session(2);
		start_session(3);

		assert_eq!(Staking::current_era(), 1);
		assert_eq!(Balances::total_balance(&10), init_balance_10 + total_payout_0);

		start_session(4);

		let total_payout_1 = current_total_payout_for_duration(3);
		assert!(total_payout_1 > 10); // Test is meaningfull if reward something
		<Module<Test>>::reward_by_ids(vec![(11, 101)]);

		// new era is triggered here.
		start_session(5);

		// pay time
		assert_eq!(Balances::total_balance(&10), init_balance_10 + total_payout_0 + total_payout_1);
	});
}

#[test]
fn staking_should_work() {
	// should test:
	// * new validators can be added to the default set
	// * new ones will be chosen per era
	// * either one can unlock the stash and back-down from being a validator via `chill`ing.
	with_externalities(&mut ExtBuilder::default()
		.nominate(false)
		.fair(false) // to give 20 more staked value
		.build(),
	|| {
		Timestamp::set_timestamp(1); // Initialize time.

		// remember + compare this along with the test.
		assert_eq_uvec!(validator_controllers(), vec![20, 10]);

		// put some money in account that we'll use.
		for i in 1..5 { let _ = Balances::make_free_balance_be(&i, 2000); }

		// --- Block 1:
		start_session(1);
		// add a new candidate for being a validator. account 3 controlled by 4.
		assert_ok!(Staking::bond(Origin::signed(3), 4, 1500, RewardDestination::Controller));
		assert_ok!(Staking::validate(Origin::signed(4), ValidatorPrefs::default()));

		// No effects will be seen so far.
		assert_eq_uvec!(validator_controllers(), vec![20, 10]);

		// --- Block 2:
		start_session(2);

		// No effects will be seen so far. Era has not been yet triggered.
		assert_eq_uvec!(validator_controllers(), vec![20, 10]);


		// --- Block 3: the validators will now be queued.
		start_session(3);
		assert_eq!(Staking::current_era(), 1);

		// --- Block 4: the validators will now be changed.
		start_session(4);

		assert_eq_uvec!(validator_controllers(), vec![20, 4]);
		// --- Block 4: Unstake 4 as a validator, freeing up the balance stashed in 3
		// 4 will chill
		Staking::chill(Origin::signed(4)).unwrap();

		// --- Block 5: nothing. 4 is still there.
		start_session(5);
		assert_eq_uvec!(validator_controllers(), vec![20, 4]);

		// --- Block 6: 4 will not be a validator.
		start_session(7);
		assert_eq_uvec!(validator_controllers(), vec![20, 10]);

		// Note: the stashed value of 4 is still lock
		assert_eq!(
			Staking::ledger(&4),
			Some(StakingLedger { stash: 3, total: 1500, active: 1500, unlocking: vec![] })
		);
		// e.g. it cannot spend more than 500 that it has free from the total 2000
		assert_noop!(Balances::reserve(&3, 501), "account liquidity restrictions prevent withdrawal");
		assert_ok!(Balances::reserve(&3, 409));
	});
}

#[test]
fn less_than_needed_candidates_works() {
	with_externalities(&mut ExtBuilder::default()
		.minimum_validator_count(1)
		.validator_count(4)
		.nominate(false)
		.num_validators(3)
		.build(),
	|| {
		assert_eq!(Staking::validator_count(), 4);
		assert_eq!(Staking::minimum_validator_count(), 1);
		assert_eq_uvec!(validator_controllers(), vec![30, 20, 10]);

		start_era(1);

		// Previous set is selected. NO election algorithm is even executed.
		assert_eq_uvec!(validator_controllers(), vec![30, 20, 10]);

		// But the exposure is updated in a simple way. No external votes exists. This is purely self-vote.
		assert_eq!(Staking::stakers(10).others.len(), 0);
		assert_eq!(Staking::stakers(20).others.len(), 0);
		assert_eq!(Staking::stakers(30).others.len(), 0);
		check_exposure_all();
		check_nominator_all();
	});
}

#[test]
fn no_candidate_emergency_condition() {
	// Test the situation where the number of validators are less than `ValidatorCount` and less than <MinValidators>
	// The expected behavior is to choose all candidates from the previous era.
	with_externalities(&mut ExtBuilder::default()
		.minimum_validator_count(10)
		.validator_count(15)
		.num_validators(4)
		.validator_pool(true)
		.nominate(false)
		.build(),
	|| {

		// initial validators
		assert_eq_uvec!(validator_controllers(), vec![10, 20, 30, 40]);

		// set the minimum validator count.
		<Staking as crate::Store>::MinimumValidatorCount::put(10);
		<Staking as crate::Store>::ValidatorCount::put(15);
		assert_eq!(Staking::validator_count(), 15);

		let _ = Staking::chill(Origin::signed(10));

		// trigger era
		System::set_block_number(1);
		Session::on_initialize(System::block_number());

		// Previous ones are elected. chill is invalidates. TODO: #2494
		assert_eq_uvec!(validator_controllers(), vec![10, 20, 30, 40]);
		assert_eq!(Staking::current_elected().len(), 0);
	});
}

#[test]
fn nominating_and_rewards_should_work() {
	// PHRAGMEN OUTPUT: running this test with the reference impl gives:
	//
	// Votes  [('10', 1000, ['10']), ('20', 1000, ['20']), ('30', 1000, ['30']), ('40', 1000, ['40']), ('2', 1000, ['10', '20', '30']), ('4', 1000, ['10', '20', '40'])]
	// Sequential Phragmén gives
	// 10  is elected with stake  2200.0 and score  0.0003333333333333333
	// 20  is elected with stake  1800.0 and score  0.0005555555555555556

	// 10  has load  0.0003333333333333333 and supported
	// 10  with stake  1000.0
	// 20  has load  0.0005555555555555556 and supported
	// 20  with stake  1000.0
	// 30  has load  0 and supported
	// 30  with stake  0
	// 40  has load  0 and supported
	// 40  with stake  0
	// 2  has load  0.0005555555555555556 and supported
	// 10  with stake  600.0 20  with stake  400.0 30  with stake  0.0
	// 4  has load  0.0005555555555555556 and supported
	// 10  with stake  600.0 20  with stake  400.0 40  with stake  0.0

	// Sequential Phragmén with post processing gives
	// 10  is elected with stake  2000.0 and score  0.0003333333333333333
	// 20  is elected with stake  2000.0 and score  0.0005555555555555556

	// 10  has load  0.0003333333333333333 and supported
	// 10  with stake  1000.0
	// 20  has load  0.0005555555555555556 and supported
	// 20  with stake  1000.0
	// 30  has load  0 and supported
	// 30  with stake  0
	// 40  has load  0 and supported
	// 40  with stake  0
	// 2  has load  0.0005555555555555556 and supported
	// 10  with stake  400.0 20  with stake  600.0 30  with stake  0
	// 4  has load  0.0005555555555555556 and supported
	// 10  with stake  600.0 20  with stake  400.0 40  with stake  0.0
	with_externalities(&mut ExtBuilder::default()
		.nominate(false)
		.validator_pool(true)
		.build(),
	|| {
		// initial validators -- everyone is actually even.
		assert_eq_uvec!(validator_controllers(), vec![40, 30]);

		// Set payee to controller
		assert_ok!(Staking::set_payee(Origin::signed(10), RewardDestination::Controller));
		assert_ok!(Staking::set_payee(Origin::signed(20), RewardDestination::Controller));
		assert_ok!(Staking::set_payee(Origin::signed(30), RewardDestination::Controller));
		assert_ok!(Staking::set_payee(Origin::signed(40), RewardDestination::Controller));

		// give the man some money
		let initial_balance = 1000;
		for i in [1, 2, 3, 4, 5, 10, 11, 20, 21].iter() {
			let _ = Balances::make_free_balance_be(i, initial_balance);
		}

		// bond two account pairs and state interest in nomination.
		// 2 will nominate for 10, 20, 30
		assert_ok!(Staking::bond(Origin::signed(1), 2, 1000, RewardDestination::Controller));
		assert_ok!(Staking::nominate(Origin::signed(2), vec![11, 21, 31]));
		// 4 will nominate for 10, 20, 40
		assert_ok!(Staking::bond(Origin::signed(3), 4, 1000, RewardDestination::Controller));
		assert_ok!(Staking::nominate(Origin::signed(4), vec![11, 21, 41]));

		// the total reward for era 0
		let total_payout_0 = current_total_payout_for_duration(3);
		assert!(total_payout_0 > 100); // Test is meaningfull if reward something
		<Module<Test>>::reward_by_ids(vec![(41, 1)]);
		<Module<Test>>::reward_by_ids(vec![(31, 1)]);
		<Module<Test>>::reward_by_ids(vec![(21, 10)]); // must be no-op
		<Module<Test>>::reward_by_ids(vec![(11, 10)]); // must be no-op

		start_era(1);

		// 10 and 20 have more votes, they will be chosen by phragmen.
		assert_eq_uvec!(validator_controllers(), vec![20, 10]);

		// OLD validators must have already received some rewards.
		assert_eq!(Balances::total_balance(&40), 1 + total_payout_0/2);
		assert_eq!(Balances::total_balance(&30), 1 + total_payout_0/2);

		// ------ check the staked value of all parties.

		if cfg!(feature = "equalize") {
			// total expo of 10, with 1200 coming from nominators (externals), according to phragmen.
			assert_eq!(Staking::stakers(11).own, 1000);
			assert_eq!(Staking::stakers(11).total, 1000 + 999);
			// 2 and 4 supported 10, each with stake 600, according to phragmen.
			assert_eq!(
				Staking::stakers(11).others.iter().map(|e| e.value).collect::<Vec<BalanceOf<Test>>>(),
				vec![599, 400]
			);
			assert_eq!(
				Staking::stakers(11).others.iter().map(|e| e.who).collect::<Vec<u64>>(),
				vec![3, 1]
			);
			// total expo of 20, with 500 coming from nominators (externals), according to phragmen.
			assert_eq!(Staking::stakers(21).own, 1000);
			assert_eq!(Staking::stakers(21).total, 1000 + 999);
			// 2 and 4 supported 20, each with stake 250, according to phragmen.
			assert_eq!(
				Staking::stakers(21).others.iter().map(|e| e.value).collect::<Vec<BalanceOf<Test>>>(),
				vec![400, 599]
			);
			assert_eq!(
				Staking::stakers(21).others.iter().map(|e| e.who).collect::<Vec<u64>>(),
				vec![3, 1]
			);
		} else {
			// total expo of 10, with 1200 coming from nominators (externals), according to phragmen.
			assert_eq!(Staking::stakers(11).own, 1000);
			assert_eq!(Staking::stakers(11).total, 1000 + 800);
			// 2 and 4 supported 10, each with stake 600, according to phragmen.
			assert_eq!(
				Staking::stakers(11).others.iter().map(|e| e.value).collect::<Vec<BalanceOf<Test>>>(),
				vec![400, 400]
			);
			assert_eq!(
				Staking::stakers(11).others.iter().map(|e| e.who).collect::<Vec<u64>>(),
				vec![3, 1]
			);
			// total expo of 20, with 500 coming from nominators (externals), according to phragmen.
			assert_eq!(Staking::stakers(21).own, 1000);
			assert_eq!(Staking::stakers(21).total, 1000 + 1198);
			// 2 and 4 supported 20, each with stake 250, according to phragmen.
			assert_eq!(
				Staking::stakers(21).others.iter().map(|e| e.value).collect::<Vec<BalanceOf<Test>>>(),
				vec![599, 599]
			);
			assert_eq!(
				Staking::stakers(21).others.iter().map(|e| e.who).collect::<Vec<u64>>(),
				vec![3, 1]
			);
		}

		// They are not chosen anymore
		assert_eq!(Staking::stakers(31).total, 0);
		assert_eq!(Staking::stakers(41).total, 0);

		// the total reward for era 1
		let total_payout_1 = current_total_payout_for_duration(3);
		assert!(total_payout_1 > 100); // Test is meaningfull if reward something
		<Module<Test>>::reward_by_ids(vec![(41, 10)]); // must be no-op
		<Module<Test>>::reward_by_ids(vec![(31, 10)]); // must be no-op
		<Module<Test>>::reward_by_ids(vec![(21, 2)]);
		<Module<Test>>::reward_by_ids(vec![(11, 1)]);

		start_era(2);

		// nothing else will happen, era ends and rewards are paid again,
		// it is expected that nominators will also be paid. See below

		let payout_for_10 = total_payout_1/3;
		let payout_for_20 = 2*total_payout_1/3;
		if cfg!(feature = "equalize") {
			// Nominator 2: has [400/2000 ~ 1/5 from 10] + [600/2000 ~ 3/10 from 20]'s reward.
			assert_eq!(Balances::total_balance(&2), initial_balance + payout_for_10/5 + payout_for_20*3/10 - 1);
			// Nominator 4: has [400/2000 ~ 1/5 from 20] + [600/2000 ~ 3/10 from 10]'s reward.
			assert_eq!(Balances::total_balance(&4), initial_balance + payout_for_20/5 + payout_for_10*3/10);

			// Validator 10: got 1000 / 2000 external stake.
			assert_eq!(Balances::total_balance(&10), initial_balance + payout_for_10/2);
			// Validator 20: got 1000 / 2000 external stake.
			assert_eq!(Balances::total_balance(&20), initial_balance + payout_for_20/2);
		} else {
			// Nominator 2: has [400/1800 ~ 2/9 from 10] + [600/2200 ~ 3/11 from 20]'s reward. ==> 2/9 + 3/11
			assert_eq!(Balances::total_balance(&2), initial_balance + (2*payout_for_10/9 + 3*payout_for_20/11) - 2);
			// Nominator 4: has [400/1800 ~ 2/9 from 10] + [600/2200 ~ 3/11 from 20]'s reward. ==> 2/9 + 3/11
			assert_eq!(Balances::total_balance(&4), initial_balance + (2*payout_for_10/9 + 3*payout_for_20/11) - 2);

			// Validator 10: got 800 / 1800 external stake => 8/18 =? 4/9 => Validator's share = 5/9
			assert_eq!(Balances::total_balance(&10), initial_balance + 5*payout_for_10/9 - 1);
			// Validator 20: got 1200 / 2200 external stake => 12/22 =? 6/11 => Validator's share = 5/11
			assert_eq!(Balances::total_balance(&20), initial_balance + 5*payout_for_20/11);
		}

		check_exposure_all();
		check_nominator_all();
	});
}

#[test]
fn nominators_also_get_slashed() {
	// A nominator should be slashed if the validator they nominated is slashed
	// Here is the breakdown of roles:
	// 10 - is the controller of 11
	// 11 - is the stash.
	// 2 - is the nominator of 20, 10
	with_externalities(&mut ExtBuilder::default().nominate(false).build(), || {
		assert_eq!(Staking::validator_count(), 2);

		// Set payee to controller
		assert_ok!(Staking::set_payee(Origin::signed(10), RewardDestination::Controller));

		// give the man some money.
		let initial_balance = 1000;
		for i in [1, 2, 3, 10].iter() {
			let _ = Balances::make_free_balance_be(i, initial_balance);
		}

		// 2 will nominate for 10, 20
		let nominator_stake = 500;
		assert_ok!(Staking::bond(Origin::signed(1), 2, nominator_stake, RewardDestination::default()));
		assert_ok!(Staking::nominate(Origin::signed(2), vec![20, 10]));

<<<<<<< HEAD
=======
		let total_payout = current_total_payout_for_duration(3);
		assert!(total_payout > 100); // Test is meaningfull if reward something
		<Module<Test>>::reward_by_ids(vec![(11, 1)]);

>>>>>>> ab490568
		// new era, pay rewards,
		start_era(1);

		// Nominator stash didn't collect any.
		assert_eq!(Balances::total_balance(&2), initial_balance);

		// 10 goes offline
		Staking::on_offence(
			&[OffenceDetails {
				offender: (
					11,
					dbg!(Staking::stakers(&11)),
				),
				count: 1,
				reporters: vec![],
			}],
			&[Perbill::from_percent(5)],
		);
		let expo = Staking::stakers(11);
		let slash_value = 50;
		let total_slash = expo.total.min(slash_value);
		let validator_slash = expo.own.min(total_slash);
		let nominator_slash = nominator_stake.min(total_slash - validator_slash);

		// initial + first era reward + slash
		assert_eq!(Balances::total_balance(&11), initial_balance - validator_slash);
		assert_eq!(Balances::total_balance(&2), initial_balance - nominator_slash);
		check_exposure_all();
		check_nominator_all();
		// Because slashing happened.
		assert!(is_disabled(10));
	});
}

#[test]
fn double_staking_should_fail() {
	// should test (in the same order):
	// * an account already bonded as stash cannot be be stashed again.
	// * an account already bonded as stash cannot nominate.
	// * an account already bonded as controller can nominate.
	with_externalities(&mut ExtBuilder::default()
		.build(),
		|| {
			let arbitrary_value = 5;
			// 2 = controller, 1 stashed => ok
			assert_ok!(
				Staking::bond(Origin::signed(1), 2, arbitrary_value,
				RewardDestination::default())
			);
			// 4 = not used so far, 1 stashed => not allowed.
			assert_noop!(
				Staking::bond(Origin::signed(1), 4, arbitrary_value,
				RewardDestination::default()), "stash already bonded"
			);
			// 1 = stashed => attempting to nominate should fail.
			assert_noop!(Staking::nominate(Origin::signed(1), vec![1]), "not a controller");
			// 2 = controller  => nominating should work.
			assert_ok!(Staking::nominate(Origin::signed(2), vec![1]));
		});
}

#[test]
fn double_controlling_should_fail() {
	// should test (in the same order):
	// * an account already bonded as controller CANNOT be reused as the controller of another account.
	with_externalities(&mut ExtBuilder::default()
		.build(),
		|| {
			let arbitrary_value = 5;
			// 2 = controller, 1 stashed => ok
			assert_ok!(Staking::bond(Origin::signed(1), 2, arbitrary_value, RewardDestination::default()));
			// 2 = controller, 3 stashed (Note that 2 is reused.) => no-op
			assert_noop!(Staking::bond(Origin::signed(3), 2, arbitrary_value, RewardDestination::default()), "controller already paired");
		});
}

#[test]
fn session_and_eras_work() {
	with_externalities(&mut ExtBuilder::default()
		.build(),
	|| {
		assert_eq!(Staking::current_era(), 0);

		// Block 1: No change.
		start_session(0);
		assert_eq!(Session::current_index(), 1);
		assert_eq!(Staking::current_era(), 0);

		// Block 2: Simple era change.
		start_session(2);
		assert_eq!(Session::current_index(), 3);
		assert_eq!(Staking::current_era(), 1);

		// Block 3: Schedule an era length change; no visible changes.
		start_session(3);
		assert_eq!(Session::current_index(), 4);
		assert_eq!(Staking::current_era(), 1);

		// Block 4: Era change kicks in.
		start_session(5);
		assert_eq!(Session::current_index(), 6);
		assert_eq!(Staking::current_era(), 2);

		// Block 5: No change.
		start_session(6);
		assert_eq!(Session::current_index(), 7);
		assert_eq!(Staking::current_era(), 2);

		// Block 6: No change.
		start_session(7);
		assert_eq!(Session::current_index(), 8);
		assert_eq!(Staking::current_era(), 2);

		// Block 7: Era increment.
		start_session(8);
		assert_eq!(Session::current_index(), 9);
		assert_eq!(Staking::current_era(), 3);
	});
}

#[test]
fn cannot_transfer_staked_balance() {
	// Tests that a stash account cannot transfer funds
	with_externalities(&mut ExtBuilder::default().nominate(false).build(), || {
		// Confirm account 11 is stashed
		assert_eq!(Staking::bonded(&11), Some(10));
		// Confirm account 11 has some free balance
		assert_eq!(Balances::free_balance(&11), 1000);
		// Confirm account 11 (via controller 10) is totally staked
		assert_eq!(Staking::stakers(&11).total, 1000);
		// Confirm account 11 cannot transfer as a result
		assert_noop!(Balances::transfer(Origin::signed(11), 20, 1), "account liquidity restrictions prevent withdrawal");

		// Give account 11 extra free balance
		let _ = Balances::make_free_balance_be(&11, 10000);
		// Confirm that account 11 can now transfer some balance
		assert_ok!(Balances::transfer(Origin::signed(11), 20, 1));
	});
}

#[test]
fn cannot_transfer_staked_balance_2() {
	// Tests that a stash account cannot transfer funds
	// Same test as above but with 20, and more accurate.
	// 21 has 2000 free balance but 1000 at stake
	with_externalities(&mut ExtBuilder::default()
		.nominate(false)
		.fair(true)
		.build(),
	|| {
		// Confirm account 21 is stashed
		assert_eq!(Staking::bonded(&21), Some(20));
		// Confirm account 21 has some free balance
		assert_eq!(Balances::free_balance(&21), 2000);
		// Confirm account 21 (via controller 20) is totally staked
		assert_eq!(Staking::stakers(&21).total, 1000);
		// Confirm account 21 can transfer at most 1000
		assert_noop!(Balances::transfer(Origin::signed(21), 20, 1001), "account liquidity restrictions prevent withdrawal");
		assert_ok!(Balances::transfer(Origin::signed(21), 20, 1000));
	});
}

#[test]
fn cannot_reserve_staked_balance() {
	// Checks that a bonded account cannot reserve balance from free balance
	with_externalities(&mut ExtBuilder::default().build(), || {
		// Confirm account 11 is stashed
		assert_eq!(Staking::bonded(&11), Some(10));
		// Confirm account 11 has some free balance
		assert_eq!(Balances::free_balance(&11), 1000);
		// Confirm account 11 (via controller 10) is totally staked
		assert_eq!(Staking::stakers(&11).own, 1000);
		// Confirm account 11 cannot transfer as a result
		assert_noop!(Balances::reserve(&11, 1), "account liquidity restrictions prevent withdrawal");

		// Give account 11 extra free balance
		let _ = Balances::make_free_balance_be(&11, 10000);
		// Confirm account 11 can now reserve balance
		assert_ok!(Balances::reserve(&11, 1));
	});
}

#[test]
fn reward_destination_works() {
	// Rewards go to the correct destination as determined in Payee
	with_externalities(&mut ExtBuilder::default().nominate(false).build(), || {
		// Check that account 11 is a validator
		assert!(Staking::current_elected().contains(&11));
		// Check the balance of the validator account
		assert_eq!(Balances::free_balance(&10), 1);
		// Check the balance of the stash account
		assert_eq!(Balances::free_balance(&11), 1000);
		// Check how much is at stake
		assert_eq!(Staking::ledger(&10), Some(StakingLedger {
			stash: 11,
			total: 1000,
			active: 1000,
			unlocking: vec![],
		}));

		// Compute total payout now for whole duration as other parameter won't change
		let total_payout_0 = current_total_payout_for_duration(3);
		assert!(total_payout_0 > 100); // Test is meaningfull if reward something
		<Module<Test>>::reward_by_ids(vec![(11, 1)]);

		start_era(1);

		// Check that RewardDestination is Staked (default)
		assert_eq!(Staking::payee(&11), RewardDestination::Staked);
		// Check that reward went to the stash account of validator
		assert_eq!(Balances::free_balance(&11), 1000 + total_payout_0);
		// Check that amount at stake increased accordingly
		assert_eq!(Staking::ledger(&10), Some(StakingLedger {
			stash: 11,
			total: 1000 + total_payout_0,
			active: 1000 + total_payout_0,
			unlocking: vec![],
		}));

		//Change RewardDestination to Stash
		<Payee<Test>>::insert(&11, RewardDestination::Stash);

		// Compute total payout now for whole duration as other parameter won't change
		let total_payout_1 = current_total_payout_for_duration(3);
		assert!(total_payout_1 > 100); // Test is meaningfull if reward something
		<Module<Test>>::reward_by_ids(vec![(11, 1)]);

		start_era(2);

		// Check that RewardDestination is Stash
		assert_eq!(Staking::payee(&11), RewardDestination::Stash);
		// Check that reward went to the stash account
		assert_eq!(Balances::free_balance(&11), 1000 + total_payout_0 + total_payout_1);
		// Record this value
		let recorded_stash_balance = 1000 + total_payout_0 + total_payout_1;
		// Check that amount at stake is NOT increased
		assert_eq!(Staking::ledger(&10), Some(StakingLedger {
			stash: 11,
			total: 1000 + total_payout_0,
			active: 1000 + total_payout_0,
			unlocking: vec![],
		}));

		// Change RewardDestination to Controller
		<Payee<Test>>::insert(&11, RewardDestination::Controller);

		// Check controller balance
		assert_eq!(Balances::free_balance(&10), 1);

		// Compute total payout now for whole duration as other parameter won't change
		let total_payout_2 = current_total_payout_for_duration(3);
		assert!(total_payout_2 > 100); // Test is meaningfull if reward something
		<Module<Test>>::reward_by_ids(vec![(11, 1)]);

		start_era(3);

		// Check that RewardDestination is Controller
		assert_eq!(Staking::payee(&11), RewardDestination::Controller);
		// Check that reward went to the controller account
		assert_eq!(Balances::free_balance(&10), 1 + total_payout_2);
		// Check that amount at stake is NOT increased
		assert_eq!(Staking::ledger(&10), Some(StakingLedger {
			stash: 11,
			total: 1000 + total_payout_0,
			active: 1000 + total_payout_0,
			unlocking: vec![],
		}));
		// Check that amount in staked account is NOT increased.
		assert_eq!(Balances::free_balance(&11), recorded_stash_balance);
	});
}

#[test]
fn validator_payment_prefs_work() {
	// Test that validator preferences are correctly honored
	// Note: unstake threshold is being directly tested in slashing tests.
	// This test will focus on validator payment.
	with_externalities(&mut ExtBuilder::default()
		.build(),
	|| {
		// Initial config
		let validator_cut = 5;
		let stash_initial_balance = Balances::total_balance(&11);

		// check the balance of a validator accounts.
		assert_eq!(Balances::total_balance(&10), 1);
		// check the balance of a validator's stash accounts.
		assert_eq!(Balances::total_balance(&11), stash_initial_balance);
		// and the nominator (to-be)
		let _ = Balances::make_free_balance_be(&2, 500);

		// add a dummy nominator.
		<Stakers<Test>>::insert(&11, Exposure {
			own: 500, // equal division indicates that the reward will be equally divided among validator and nominator.
			total: 1000,
			others: vec![IndividualExposure {who: 2, value: 500 }]
		});
		<Payee<Test>>::insert(&2, RewardDestination::Stash);
		<Validators<Test>>::insert(&11, ValidatorPrefs {
			validator_payment: validator_cut
		});

		// Compute total payout now for whole duration as other parameter won't change
		let total_payout_0 = current_total_payout_for_duration(3);
		assert!(total_payout_0 > 100); // Test is meaningfull if reward something
		<Module<Test>>::reward_by_ids(vec![(11, 1)]);

		start_era(1);

		// whats left to be shared is the sum of 3 rounds minus the validator's cut.
		let shared_cut = total_payout_0 - validator_cut;
		// Validator's payee is Staked account, 11, reward will be paid here.
		assert_eq!(Balances::total_balance(&11), stash_initial_balance + shared_cut/2 + validator_cut);
		// Controller account will not get any reward.
		assert_eq!(Balances::total_balance(&10), 1);
		// Rest of the reward will be shared and paid to the nominator in stake.
		assert_eq!(Balances::total_balance(&2), 500 + shared_cut/2);

		check_exposure_all();
		check_nominator_all();
	});

}

#[test]
fn bond_extra_works() {
	// Tests that extra `free_balance` in the stash can be added to stake
	// NOTE: this tests only verifies `StakingLedger` for correct updates
	// See `bond_extra_and_withdraw_unbonded_works` for more details and updates on `Exposure`.
	with_externalities(&mut ExtBuilder::default().build(),
	|| {
		// Check that account 10 is a validator
		assert!(<Validators<Test>>::exists(11));
		// Check that account 10 is bonded to account 11
		assert_eq!(Staking::bonded(&11), Some(10));
		// Check how much is at stake
		assert_eq!(Staking::ledger(&10), Some(StakingLedger {
			stash: 11,
			total: 1000,
			active: 1000,
			unlocking: vec![],
		}));

		// Give account 11 some large free balance greater than total
		let _ = Balances::make_free_balance_be(&11, 1000000);

		// Call the bond_extra function from controller, add only 100
		assert_ok!(Staking::bond_extra(Origin::signed(11), 100));
		// There should be 100 more `total` and `active` in the ledger
		assert_eq!(Staking::ledger(&10), Some(StakingLedger {
			stash: 11,
			total: 1000 + 100,
			active: 1000 + 100,
			unlocking: vec![],
		}));

		// Call the bond_extra function with a large number, should handle it
		assert_ok!(Staking::bond_extra(Origin::signed(11), u64::max_value()));
		// The full amount of the funds should now be in the total and active
		assert_eq!(Staking::ledger(&10), Some(StakingLedger {
			stash: 11,
			total: 1000000,
			active: 1000000,
			unlocking: vec![],
		}));
	});
}

#[test]
fn bond_extra_and_withdraw_unbonded_works() {
	// * Should test
	// * Given an account being bonded [and chosen as a validator](not mandatory)
	// * It can add extra funds to the bonded account.
	// * it can unbond a portion of its funds from the stash account.
	// * Once the unbonding period is done, it can actually take the funds out of the stash.
	with_externalities(&mut ExtBuilder::default()
		.nominate(false)
		.build(),
	|| {
		// Set payee to controller. avoids confusion
		assert_ok!(Staking::set_payee(Origin::signed(10), RewardDestination::Controller));

		// Give account 11 some large free balance greater than total
		let _ = Balances::make_free_balance_be(&11, 1000000);

		// Initial config should be correct
		assert_eq!(Staking::current_era(), 0);
		assert_eq!(Session::current_index(), 0);

		// check the balance of a validator accounts.
		assert_eq!(Balances::total_balance(&10), 1);

		// confirm that 10 is a normal validator and gets paid at the end of the era.
		start_era(1);

		// Initial state of 10
		assert_eq!(Staking::ledger(&10), Some(StakingLedger {
			stash: 11,
			total: 1000,
			active: 1000,
			unlocking: vec![],
		}));
		assert_eq!(Staking::stakers(&11), Exposure { total: 1000, own: 1000, others: vec![] });

		// deposit the extra 100 units
		Staking::bond_extra(Origin::signed(11), 100).unwrap();

		assert_eq!(Staking::ledger(&10), Some(StakingLedger {
			stash: 11,
			total: 1000 + 100,
			active: 1000 + 100,
			unlocking: vec![],
		}));
		// Exposure is a snapshot! only updated after the next era update.
		assert_ne!(Staking::stakers(&11), Exposure { total: 1000 + 100, own: 1000 + 100, others: vec![] });

		// trigger next era.
		Timestamp::set_timestamp(10);
		start_era(2);
		assert_eq!(Staking::current_era(), 2);

		// ledger should be the same.
		assert_eq!(Staking::ledger(&10), Some(StakingLedger {
			stash: 11,
			total: 1000 + 100,
			active: 1000 + 100,
			unlocking: vec![],
		}));
		// Exposure is now updated.
		assert_eq!(Staking::stakers(&11), Exposure { total: 1000 + 100, own: 1000 + 100, others: vec![] });

		// Unbond almost all of the funds in stash.
		Staking::unbond(Origin::signed(10), 1000).unwrap();
		assert_eq!(Staking::ledger(&10), Some(StakingLedger {
			stash: 11, total: 1000 + 100, active: 100, unlocking: vec![UnlockChunk{ value: 1000, era: 2 + 3}] })
		);

		// Attempting to free the balances now will fail. 2 eras need to pass.
		Staking::withdraw_unbonded(Origin::signed(10)).unwrap();
		assert_eq!(Staking::ledger(&10), Some(StakingLedger {
			stash: 11, total: 1000 + 100, active: 100, unlocking: vec![UnlockChunk{ value: 1000, era: 2 + 3}] }));

		// trigger next era.
		start_era(3);

		// nothing yet
		Staking::withdraw_unbonded(Origin::signed(10)).unwrap();
		assert_eq!(Staking::ledger(&10), Some(StakingLedger {
			stash: 11, total: 1000 + 100, active: 100, unlocking: vec![UnlockChunk{ value: 1000, era: 2 + 3}] }));

		// trigger next era.
		start_era(5);

		Staking::withdraw_unbonded(Origin::signed(10)).unwrap();
		// Now the value is free and the staking ledger is updated.
		assert_eq!(Staking::ledger(&10), Some(StakingLedger {
			stash: 11, total: 100, active: 100, unlocking: vec![] }));
	})
}

#[test]
fn too_many_unbond_calls_should_not_work() {
	with_externalities(&mut ExtBuilder::default().build(), || {
		// locked at era 0 until 3
		for _ in 0..MAX_UNLOCKING_CHUNKS-1 {
			assert_ok!(Staking::unbond(Origin::signed(10), 1));
		}

		start_era(1);

		// locked at era 1 until 4
		assert_ok!(Staking::unbond(Origin::signed(10), 1));
		// can't do more.
		assert_noop!(Staking::unbond(Origin::signed(10), 1), "can not schedule more unlock chunks");

		start_era(3);

		assert_noop!(Staking::unbond(Origin::signed(10), 1), "can not schedule more unlock chunks");
		// free up.
		assert_ok!(Staking::withdraw_unbonded(Origin::signed(10)));

		// Can add again.
		assert_ok!(Staking::unbond(Origin::signed(10), 1));
		assert_eq!(Staking::ledger(&10).unwrap().unlocking.len(), 2);
	})
}

#[test]
fn slot_stake_is_least_staked_validator_and_exposure_defines_maximum_punishment() {
	// Test that slot_stake is determined by the least staked validator
	// Test that slot_stake is the maximum punishment that can happen to a validator
	with_externalities(&mut ExtBuilder::default()
		.nominate(false)
		.fair(false)
		.build(),
	|| {
		// Confirm validator count is 2
		assert_eq!(Staking::validator_count(), 2);
		// Confirm account 10 and 20 are validators
		assert!(<Validators<Test>>::exists(&11) && <Validators<Test>>::exists(&21));

		assert_eq!(Staking::stakers(&11).total, 1000);
		assert_eq!(Staking::stakers(&21).total, 2000);

		// Give the man some money.
		let _ = Balances::make_free_balance_be(&10, 1000);
		let _ = Balances::make_free_balance_be(&20, 1000);

		// We confirm initialized slot_stake is this value
		assert_eq!(Staking::slot_stake(), Staking::stakers(&11).total);

		// Now lets lower account 20 stake
		<Stakers<Test>>::insert(&21, Exposure { total: 69, own: 69, others: vec![] });
		assert_eq!(Staking::stakers(&21).total, 69);
		<Ledger<Test>>::insert(&20, StakingLedger { stash: 22, total: 69, active: 69, unlocking: vec![] });

		// Compute total payout now for whole duration as other parameter won't change
		let total_payout_0 = current_total_payout_for_duration(3);
		assert!(total_payout_0 > 100); // Test is meaningfull if reward something
		<Module<Test>>::reward_by_ids(vec![(11, 1)]);
		<Module<Test>>::reward_by_ids(vec![(21, 1)]);

		// New era --> rewards are paid --> stakes are changed
		start_era(1);

		// -- new balances + reward
		assert_eq!(Staking::stakers(&11).total, 1000 + total_payout_0/2);
		assert_eq!(Staking::stakers(&21).total, 69 + total_payout_0/2);

		let _11_balance = Balances::free_balance(&11);
		assert_eq!(_11_balance, 1000 + total_payout_0/2);

		// -- slot stake should also be updated.
		assert_eq!(Staking::slot_stake(), 69 + total_payout_0/2);

		check_exposure_all();
		check_nominator_all();
	});
}

#[test]
fn on_free_balance_zero_stash_removes_validator() {
	// Tests that validator storage items are cleaned up when stash is empty
	// Tests that storage items are untouched when controller is empty
	with_externalities(&mut ExtBuilder::default()
		.existential_deposit(10)
		.build(),
	|| {
		// Check the balance of the validator account
		assert_eq!(Balances::free_balance(&10), 256);
		// Check the balance of the stash account
		assert_eq!(Balances::free_balance(&11), 256000);
		// Check these two accounts are bonded
		assert_eq!(Staking::bonded(&11), Some(10));

		// Set some storage items which we expect to be cleaned up
		// Set payee information
		assert_ok!(Staking::set_payee(Origin::signed(10), RewardDestination::Stash));

		// Check storage items that should be cleaned up
		assert!(<Ledger<Test>>::exists(&10));
		assert!(<Bonded<Test>>::exists(&11));
		assert!(<Validators<Test>>::exists(&11));
		assert!(<Payee<Test>>::exists(&11));

		// Reduce free_balance of controller to 0
		let _ = Balances::slash(&10, u64::max_value());

		// Check the balance of the stash account has not been touched
		assert_eq!(Balances::free_balance(&11), 256000);
		// Check these two accounts are still bonded
		assert_eq!(Staking::bonded(&11), Some(10));

		// Check storage items have not changed
		assert!(<Ledger<Test>>::exists(&10));
		assert!(<Bonded<Test>>::exists(&11));
		assert!(<Validators<Test>>::exists(&11));
		assert!(<Payee<Test>>::exists(&11));

		// Reduce free_balance of stash to 0
		let _ = Balances::slash(&11, u64::max_value());
		// Check total balance of stash
		assert_eq!(Balances::total_balance(&11), 0);

		// Check storage items do not exist
		assert!(!<Ledger<Test>>::exists(&10));
		assert!(!<Bonded<Test>>::exists(&11));
		assert!(!<Validators<Test>>::exists(&11));
		assert!(!<Nominators<Test>>::exists(&11));
		assert!(!<Payee<Test>>::exists(&11));
	});
}

#[test]
fn on_free_balance_zero_stash_removes_nominator() {
	// Tests that nominator storage items are cleaned up when stash is empty
	// Tests that storage items are untouched when controller is empty
	with_externalities(&mut ExtBuilder::default()
		.existential_deposit(10)
		.build(),
	|| {
		// Make 10 a nominator
		assert_ok!(Staking::nominate(Origin::signed(10), vec![20]));
		// Check that account 10 is a nominator
		assert!(<Nominators<Test>>::exists(11));
		// Check the balance of the nominator account
		assert_eq!(Balances::free_balance(&10), 256);
		// Check the balance of the stash account
		assert_eq!(Balances::free_balance(&11), 256000);

		// Set payee information
		assert_ok!(Staking::set_payee(Origin::signed(10), RewardDestination::Stash));

		// Check storage items that should be cleaned up
		assert!(<Ledger<Test>>::exists(&10));
		assert!(<Bonded<Test>>::exists(&11));
		assert!(<Nominators<Test>>::exists(&11));
		assert!(<Payee<Test>>::exists(&11));

		// Reduce free_balance of controller to 0
		let _ = Balances::slash(&10, u64::max_value());
		// Check total balance of account 10
		assert_eq!(Balances::total_balance(&10), 0);

		// Check the balance of the stash account has not been touched
		assert_eq!(Balances::free_balance(&11), 256000);
		// Check these two accounts are still bonded
		assert_eq!(Staking::bonded(&11), Some(10));

		// Check storage items have not changed
		assert!(<Ledger<Test>>::exists(&10));
		assert!(<Bonded<Test>>::exists(&11));
		assert!(<Nominators<Test>>::exists(&11));
		assert!(<Payee<Test>>::exists(&11));

		// Reduce free_balance of stash to 0
		let _ = Balances::slash(&11, u64::max_value());
		// Check total balance of stash
		assert_eq!(Balances::total_balance(&11), 0);

		// Check storage items do not exist
		assert!(!<Ledger<Test>>::exists(&10));
		assert!(!<Bonded<Test>>::exists(&11));
		assert!(!<Validators<Test>>::exists(&11));
		assert!(!<Nominators<Test>>::exists(&11));
		assert!(!<Payee<Test>>::exists(&11));
	});
}

#[test]
fn phragmen_poc_works() {
	// Tests the POC test of the phragmen, mentioned in the paper and reference implementation.
	// Initial votes:
	// Votes  [
	// ('2', 500, ['10', '20', '30']),
	// ('4', 500, ['10', '20', '40']),
	// ('10', 1000, ['10']),
	// ('20', 1000, ['20']),
	// ('30', 1000, ['30']),
	// ('40', 1000, ['40'])]
	//
	// Sequential Phragmén gives
	// 10  is elected with stake  1666.6666666666665 and score  0.0005
	// 20  is elected with stake  1333.3333333333333 and score  0.00075

	// 2  has load  0.00075 and supported
	// 10  with stake  333.3333333333333 20  with stake  166.66666666666666 30  with stake  0.0
	// 4  has load  0.00075 and supported
	// 10  with stake  333.3333333333333 20  with stake  166.66666666666666 40  with stake  0.0
	// 10  has load  0.0005 and supported
	// 10  with stake  1000.0
	// 20  has load  0.00075 and supported
	// 20  with stake  1000.0
	// 30  has load  0 and supported
	// 30  with stake  0
	// 40  has load  0 and supported
	// 40  with stake  0

	// 	Sequential Phragmén with post processing gives
	// 10  is elected with stake  1500.0 and score  0.0005
	// 20  is elected with stake  1500.0 and score  0.00075
	//
	// 10  has load  0.0005 and supported
	// 10  with stake  1000.0
	// 20  has load  0.00075 and supported
	// 20  with stake  1000.0
	// 30  has load  0 and supported
	// 30  with stake  0
	// 40  has load  0 and supported
	// 40  with stake  0
	// 2  has load  0.00075 and supported
	// 10  with stake  166.66666666666674 20  with stake  333.33333333333326 30  with stake  0
	// 4  has load  0.00075 and supported
	// 10  with stake  333.3333333333333 20  with stake  166.66666666666666 40  with stake  0.0
	with_externalities(&mut ExtBuilder::default()
		.nominate(false)
		.validator_pool(true)
		.build(),
	|| {
		// We don't really care about this. At this point everything is even.
		assert_eq_uvec!(validator_controllers(), vec![40, 30]);

		// Set payees to Controller
		assert_ok!(Staking::set_payee(Origin::signed(10), RewardDestination::Controller));
		assert_ok!(Staking::set_payee(Origin::signed(20), RewardDestination::Controller));
		assert_ok!(Staking::set_payee(Origin::signed(30), RewardDestination::Controller));
		assert_ok!(Staking::set_payee(Origin::signed(40), RewardDestination::Controller));

		// no one is a nominator
		assert_eq!(<Nominators<Test>>::enumerate().count(), 0 as usize);

		// bond [2,1] / [4,3] a nominator
		let _ = Balances::deposit_creating(&1, 1000);
		let _ = Balances::deposit_creating(&3, 1000);

		assert_ok!(Staking::bond(Origin::signed(1), 2, 500, RewardDestination::default()));
		assert_ok!(Staking::nominate(Origin::signed(2), vec![11, 21, 31]));

		assert_ok!(Staking::bond(Origin::signed(3), 4, 500, RewardDestination::default()));
		assert_ok!(Staking::nominate(Origin::signed(4), vec![11, 21, 41]));

		// New era => election algorithm will trigger
		start_era(1);

		assert_eq_uvec!(validator_controllers(), vec![20, 10]);

		assert_eq!(Staking::stakers(11).own, 1000);
		assert_eq!(Staking::stakers(21).own, 1000);

		if cfg!(feature = "equalize") {
			assert_eq!(Staking::stakers(11).total, 1000 + 499);
			assert_eq!(Staking::stakers(21).total, 1000 + 499);
		} else {
			assert_eq!(Staking::stakers(11).total, 1000 + 332);
			assert_eq!(Staking::stakers(21).total, 1000 + 666);
		}

		// Nominator's stake distribution.
		assert_eq!(Staking::stakers(11).others.iter().map(|e| e.who).collect::<Vec<BalanceOf<Test>>>(), vec![3, 1]);
		assert_eq!(Staking::stakers(21).others.iter().map(|e| e.who).collect::<Vec<BalanceOf<Test>>>(), vec![3, 1]);

		if cfg!(feature = "equalize") {
			assert_eq_uvec!(
				Staking::stakers(11).others.iter().map(|e| e.value).collect::<Vec<BalanceOf<Test>>>(),
				vec![333, 166]
			);
			assert_eq!(
				Staking::stakers(11).others.iter().map(|e| e.value).sum::<BalanceOf<Test>>(),
				499
			);
			assert_eq_uvec!(
				Staking::stakers(21).others.iter().map(|e| e.value).collect::<Vec<BalanceOf<Test>>>(),
				vec![333, 166]
			);
			assert_eq!(
				Staking::stakers(21).others.iter().map(|e| e.value).sum::<BalanceOf<Test>>(),
				499
			);
		} else {
			assert_eq_uvec!(
				Staking::stakers(11).others.iter().map(|e| e.value).collect::<Vec<BalanceOf<Test>>>(),
				vec![166, 166]
			);
			assert_eq!(
				Staking::stakers(11).others.iter().map(|e| e.value).sum::<BalanceOf<Test>>(),
				332
			);
			assert_eq_uvec!(
				Staking::stakers(21).others.iter().map(|e| e.value).collect::<Vec<BalanceOf<Test>>>(),
				vec![333, 333]
			);
			assert_eq!(
				Staking::stakers(21).others.iter().map(|e| e.value).sum::<BalanceOf<Test>>(),
				666
			);
		}
		check_exposure_all();
		check_nominator_all();
	});
}

#[test]
fn phragmen_poc_2_works() {
	// tests the encapsulated phragmen::elect function.
	// Votes  [
	// 	('10', 1000, ['10']),
	// 	('20', 1000, ['20']),
	// 	('30', 1000, ['30']),
	// 	('2', 50, ['10', '20']),
	// 	('4', 1000, ['10', '30'])
	// ]
	// Sequential Phragmén gives
	// 10  is elected with stake  1705.7377049180327 and score  0.0004878048780487805
	// 30  is elected with stake  1344.2622950819673 and score  0.0007439024390243903
	with_externalities(&mut ExtBuilder::default().nominate(false).build(), || {
		// initial setup of 10 and 20, both validators
		assert_eq_uvec!(validator_controllers(), vec![20, 10]);

		// Bond [30, 31] as the third validator
		assert_ok!(Staking::bond_extra(Origin::signed(31), 999));
		assert_ok!(Staking::validate(Origin::signed(30), ValidatorPrefs::default()));

		// bond [2,1](A), [4,3](B), as 2 nominators
		for i in &[1, 3] { let _ = Balances::deposit_creating(i, 2000); }

		assert_ok!(Staking::bond(Origin::signed(1), 2, 50, RewardDestination::default()));
		assert_ok!(Staking::nominate(Origin::signed(2), vec![11, 21]));

		assert_ok!(Staking::bond(Origin::signed(3), 4, 1000, RewardDestination::default()));
		assert_ok!(Staking::nominate(Origin::signed(4), vec![11, 31]));

		let winners = phragmen::elect::<Test, _, _, _>(
			2,
			Staking::minimum_validator_count() as usize,
			<Validators<Test>>::enumerate(),
			<Nominators<Test>>::enumerate(),
			Staking::slashable_balance_of,
		);

		let (winners, assignment) = winners.unwrap();

		// 10 and 30 must be the winners
		assert_eq!(winners, vec![11, 31]);
		assert_eq!(assignment, vec![
			(3, vec![(11, 2816371998), (31, 1478595298)]),
			(1, vec![(11, 4294967296)]),
		]);
		check_exposure_all();
		check_nominator_all();
	})
}

#[test]
fn switching_roles() {
	// Test that it should be possible to switch between roles (nominator, validator, idle) with minimal overhead.
	with_externalities(&mut ExtBuilder::default()
		.nominate(false)
		.build(),
	|| {
		Timestamp::set_timestamp(1); // Initialize time.

		// Reset reward destination
		for i in &[10, 20] { assert_ok!(Staking::set_payee(Origin::signed(*i), RewardDestination::Controller)); }

		assert_eq_uvec!(validator_controllers(), vec![20, 10]);

		// put some money in account that we'll use.
		for i in 1..7 { let _ = Balances::deposit_creating(&i, 5000); }

		// add 2 nominators
		assert_ok!(Staking::bond(Origin::signed(1), 2, 2000, RewardDestination::Controller));
		assert_ok!(Staking::nominate(Origin::signed(2), vec![11, 5]));

		assert_ok!(Staking::bond(Origin::signed(3), 4, 500, RewardDestination::Controller));
		assert_ok!(Staking::nominate(Origin::signed(4), vec![21, 1]));

		// add a new validator candidate
		assert_ok!(Staking::bond(Origin::signed(5), 6, 1000, RewardDestination::Controller));
		assert_ok!(Staking::validate(Origin::signed(6), ValidatorPrefs::default()));

		// new block
		start_session(1);

		// no change
		assert_eq_uvec!(validator_controllers(), vec![20, 10]);

		// new block
		start_session(2);

		// no change
		assert_eq_uvec!(validator_controllers(), vec![20, 10]);

		// new block --> ne era --> new validators
		start_session(3);

		// with current nominators 10 and 5 have the most stake
		assert_eq_uvec!(validator_controllers(), vec![6, 10]);

		// 2 decides to be a validator. Consequences:
		assert_ok!(Staking::validate(Origin::signed(2), ValidatorPrefs::default()));
		// new stakes:
		// 10: 1000 self vote
		// 20: 1000 self vote + 250 vote
		// 6 : 1000 self vote
		// 2 : 2000 self vote + 250 vote.
		// Winners: 20 and 2

		start_session(4);
		assert_eq_uvec!(validator_controllers(), vec![6, 10]);

		start_session(5);
		assert_eq_uvec!(validator_controllers(), vec![6, 10]);

		// ne era
		start_session(6);
		assert_eq_uvec!(validator_controllers(), vec![2, 20]);

		check_exposure_all();
		check_nominator_all();
	});
}

#[test]
fn wrong_vote_is_null() {
	with_externalities(&mut ExtBuilder::default()
		.nominate(false)
		.validator_pool(true)
	.build(),
	|| {
		assert_eq_uvec!(validator_controllers(), vec![40, 30]);

		// put some money in account that we'll use.
		for i in 1..3 { let _ = Balances::deposit_creating(&i, 5000); }

		// add 1 nominators
		assert_ok!(Staking::bond(Origin::signed(1), 2, 2000, RewardDestination::default()));
		assert_ok!(Staking::nominate(Origin::signed(2), vec![
			11, 21, 			// good votes
			1, 2, 15, 1000, 25  // crap votes. No effect.
		]));

		// new block
		start_era(1);

		assert_eq_uvec!(validator_controllers(), vec![20, 10]);
	});
}

#[test]
fn bond_with_no_staked_value() {
	// Behavior when someone bonds with no staked value.
	// Particularly when she votes and the candidate is elected.
	with_externalities(&mut ExtBuilder::default()
	.validator_count(3)
	.existential_deposit(5)
	.nominate(false)
	.minimum_validator_count(1)
	.build(), || {
				// Can't bond with 1
		assert_noop!(
			Staking::bond(Origin::signed(1), 2, 1, RewardDestination::Controller),
			"can not bond with value less than minimum balance"
		);
		// bonded with absolute minimum value possible.
		assert_ok!(Staking::bond(Origin::signed(1), 2, 5, RewardDestination::Controller));
		assert_eq!(Balances::locks(&1)[0].amount, 5);

		// unbonding even 1 will cause all to be unbonded.
		assert_ok!(Staking::unbond(Origin::signed(2), 1));
		assert_eq!(
			Staking::ledger(2),
			Some(StakingLedger {
				stash: 1,
				active: 0,
				total: 5,
				unlocking: vec![UnlockChunk {value: 5, era: 3}]
			})
		);

		start_era(1);
		start_era(2);

		// not yet removed.
		assert_ok!(Staking::withdraw_unbonded(Origin::signed(2)));
		assert!(Staking::ledger(2).is_some());
		assert_eq!(Balances::locks(&1)[0].amount, 5);

		start_era(3);

		// poof. Account 1 is removed from the staking system.
		assert_ok!(Staking::withdraw_unbonded(Origin::signed(2)));
		assert!(Staking::ledger(2).is_none());
		assert_eq!(Balances::locks(&1).len(), 0);
	});
}

#[test]
fn bond_with_little_staked_value_bounded_by_slot_stake() {
	// Behavior when someone bonds with little staked value.
	// Particularly when she votes and the candidate is elected.
	with_externalities(&mut ExtBuilder::default()
		.validator_count(3)
		.nominate(false)
		.minimum_validator_count(1)
		.build(),
	|| {

		// setup
		assert_ok!(Staking::chill(Origin::signed(30)));
		assert_ok!(Staking::set_payee(Origin::signed(10), RewardDestination::Controller));
		let init_balance_2 = Balances::free_balance(&2);
		let init_balance_10 = Balances::free_balance(&10);

		// Stingy validator.
		assert_ok!(Staking::bond(Origin::signed(1), 2, 1, RewardDestination::Controller));
		assert_ok!(Staking::validate(Origin::signed(2), ValidatorPrefs::default()));

		let total_payout_0 = current_total_payout_for_duration(3);
		assert!(total_payout_0 > 100); // Test is meaningfull if reward something
		reward_all_elected();
		start_era(1);

		// 2 is elected.
		// and fucks up the slot stake.
		assert_eq_uvec!(validator_controllers(), vec![20, 10, 2]);
		assert_eq!(Staking::slot_stake(), 1);

		// Old ones are rewarded.
		assert_eq!(Balances::free_balance(&10), init_balance_10 + total_payout_0/3);
		// no rewards paid to 2. This was initial election.
		assert_eq!(Balances::free_balance(&2), init_balance_2);

		let total_payout_1 = current_total_payout_for_duration(3);
		assert!(total_payout_1 > 100); // Test is meaningfull if reward something
		reward_all_elected();
		start_era(2);

		assert_eq_uvec!(validator_controllers(), vec![20, 10, 2]);
		assert_eq!(Staking::slot_stake(), 1);

		assert_eq!(Balances::free_balance(&2), init_balance_2 + total_payout_1/3);
		assert_eq!(Balances::free_balance(&10), init_balance_10 + total_payout_0/3 + total_payout_1/3);
		check_exposure_all();
		check_nominator_all();
	});
}

#[cfg(feature = "equalize")]
#[test]
fn phragmen_linear_worse_case_equalize() {
	with_externalities(&mut ExtBuilder::default()
		.nominate(false)
		.validator_pool(true)
		.fair(true)
		.build(),
	|| {

		bond_validator(50, 1000);
		bond_validator(60, 1000);
		bond_validator(70, 1000);

		bond_nominator(2, 2000, vec![11]);
		bond_nominator(4, 1000, vec![11, 21]);
		bond_nominator(6, 1000, vec![21, 31]);
		bond_nominator(8, 1000, vec![31, 41]);
		bond_nominator(110, 1000, vec![41, 51]);
		bond_nominator(120, 1000, vec![51, 61]);
		bond_nominator(130, 1000, vec![61, 71]);

		for i in &[10, 20, 30, 40, 50, 60, 70] {
			assert_ok!(Staking::set_payee(Origin::signed(*i), RewardDestination::Controller));
		}

		assert_eq_uvec!(validator_controllers(), vec![40, 30]);
		assert_ok!(Staking::set_validator_count(Origin::ROOT, 7));

		start_era(1);

		assert_eq_uvec!(validator_controllers(), vec![10, 60, 40, 20, 50, 30, 70]);

		assert_eq!(Staking::stakers(11).total, 3000);
		assert_eq!(Staking::stakers(21).total, 2254);
		assert_eq!(Staking::stakers(31).total, 2254);
		assert_eq!(Staking::stakers(41).total, 1926);
		assert_eq!(Staking::stakers(51).total, 1871);
		assert_eq!(Staking::stakers(61).total, 1892);
		assert_eq!(Staking::stakers(71).total, 1799);

		check_exposure_all();
		check_nominator_all();
	})
}

#[test]
fn phragmen_chooses_correct_number_of_validators() {
	with_externalities(&mut ExtBuilder::default()
		.nominate(true)
		.validator_pool(true)
		.fair(true)
		.validator_count(1)
		.build(),
	|| {
		assert_eq!(Staking::validator_count(), 1);
		assert_eq!(validator_controllers().len(), 1);

		System::set_block_number(1);
		Session::on_initialize(System::block_number());

		assert_eq!(validator_controllers().len(), 1);
		check_exposure_all();
		check_nominator_all();
	})
}


#[test]
fn phragmen_score_should_be_accurate_on_large_stakes() {
	with_externalities(&mut ExtBuilder::default()
		.nominate(false)
		.build(),
	|| {
		bond_validator(2, u64::max_value());
		bond_validator(4, u64::max_value());
		bond_validator(6, u64::max_value()-1);
		bond_validator(8, u64::max_value()-2);

		start_era(1);

		assert_eq!(validator_controllers(), vec![4, 2]);
		check_exposure_all();
		check_nominator_all();
	})
}

#[test]
fn phragmen_should_not_overflow_validators() {
	with_externalities(&mut ExtBuilder::default()
		.nominate(false)
		.build(),
	|| {
		let _ = Staking::chill(Origin::signed(10));
		let _ = Staking::chill(Origin::signed(20));

		bond_validator(2, u64::max_value());
		bond_validator(4, u64::max_value());

		bond_nominator(6, u64::max_value()/2, vec![3, 5]);
		bond_nominator(8, u64::max_value()/2, vec![3, 5]);

		start_era(1);

		assert_eq_uvec!(validator_controllers(), vec![4, 2]);

		// This test will fail this. Will saturate.
		// check_exposure_all();
		assert_eq!(Staking::stakers(3).total, u64::max_value());
		assert_eq!(Staking::stakers(5).total, u64::max_value());
	})
}

#[test]
fn phragmen_should_not_overflow_nominators() {
	with_externalities(&mut ExtBuilder::default()
		.nominate(false)
		.build(),
	|| {
		let _ = Staking::chill(Origin::signed(10));
		let _ = Staking::chill(Origin::signed(20));

		bond_validator(2, u64::max_value()/2);
		bond_validator(4, u64::max_value()/2);

		bond_nominator(6, u64::max_value(), vec![3, 5]);
		bond_nominator(8, u64::max_value(), vec![3, 5]);

		start_era(1);

		assert_eq_uvec!(validator_controllers(), vec![4, 2]);

		// Saturate.
		assert_eq!(Staking::stakers(3).total, u64::max_value());
		assert_eq!(Staking::stakers(5).total, u64::max_value());
	})
}

#[test]
fn phragmen_should_not_overflow_ultimate() {
	with_externalities(&mut ExtBuilder::default()
		.nominate(false)
		.build(),
	|| {
		bond_validator(2, u64::max_value());
		bond_validator(4, u64::max_value());

		bond_nominator(6, u64::max_value(), vec![3, 5]);
		bond_nominator(8, u64::max_value(), vec![3, 5]);

		start_era(1);

		assert_eq_uvec!(validator_controllers(), vec![4, 2]);

		// Saturate.
		assert_eq!(Staking::stakers(3).total, u64::max_value());
		assert_eq!(Staking::stakers(5).total, u64::max_value());
	})
}


#[test]
fn phragmen_large_scale_test() {
	with_externalities(&mut ExtBuilder::default()
		.nominate(false)
		.minimum_validator_count(1)
		.validator_count(20)
		.build(),
	|| {
		let _ = Staking::chill(Origin::signed(10));
		let _ = Staking::chill(Origin::signed(20));
		let _ = Staking::chill(Origin::signed(30));
		let prefix = 200;

		bond_validator(prefix + 2,  1);
		bond_validator(prefix + 4,  100);
		bond_validator(prefix + 6,  1000000);
		bond_validator(prefix + 8,  100000000001000);
		bond_validator(prefix + 10, 100000000002000);
		bond_validator(prefix + 12, 100000000003000);
		bond_validator(prefix + 14, 400000000000000);
		bond_validator(prefix + 16, 400000000001000);
		bond_validator(prefix + 18, 18000000000000000);
		bond_validator(prefix + 20, 20000000000000000);
		bond_validator(prefix + 22, 500000000000100000);
		bond_validator(prefix + 24, 500000000000200000);

		bond_nominator(50, 990000000000000000, vec![
			prefix + 3,
			prefix + 5,
			prefix + 7,
			prefix + 9,
			prefix + 11,
			prefix + 13,
			prefix + 15,
			prefix + 17,
			prefix + 19,
			prefix + 21,
			prefix + 23,
			prefix + 25]
		);

		start_era(1);

		check_exposure_all();
		check_nominator_all();
	})
}

#[test]
fn phragmen_large_scale_test_2() {
	with_externalities(&mut ExtBuilder::default()
		.nominate(false)
		.minimum_validator_count(1)
		.validator_count(2)
		.build(),
	|| {
		let _ = Staking::chill(Origin::signed(10));
		let _ = Staking::chill(Origin::signed(20));
		let nom_budget: u64 = 1_000_000_000_000_000_000;
		let c_budget: u64 = 4_000_000;

		bond_validator(2, c_budget as u64);
		bond_validator(4, c_budget as u64);

		bond_nominator(50, nom_budget, vec![3, 5]);

		start_era(1);

		// Each exposure => total == own + sum(others)
		check_exposure_all();
		check_nominator_all();

		assert_total_expo(3, nom_budget / 2 + c_budget);
		assert_total_expo(5, nom_budget / 2 + c_budget);
	})
}

#[test]
fn reward_validator_slashing_validator_doesnt_overflow() {
	with_externalities(&mut ExtBuilder::default()
		.build(),
	|| {
		let stake = u32::max_value() as u64 * 2;
		let reward_slash = u32::max_value() as u64 * 2;

		// Assert multiplication overflows in balance arithmetic.
		assert!(stake.checked_mul(reward_slash).is_none());

		// Set staker
		let _ = Balances::make_free_balance_be(&11, stake);
		<Stakers<Test>>::insert(&11, Exposure { total: stake, own: stake, others: vec![] });

		// Check reward
		let _ = Staking::reward_validator(&11, reward_slash);
		assert_eq!(Balances::total_balance(&11), stake * 2);

		// Set staker
		let _ = Balances::make_free_balance_be(&11, stake);
		let _ = Balances::make_free_balance_be(&2, stake);
		<Stakers<Test>>::insert(&11, Exposure { total: stake, own: 1, others: vec![
			IndividualExposure { who: 2, value: stake - 1 }
		]});

		// Check slashing
		let _ = Staking::slash_validator(&11, reward_slash, &Staking::stakers(&11));
		assert_eq!(Balances::total_balance(&11), stake - 1);
		assert_eq!(Balances::total_balance(&2), 1);
	})
}

#[test]
fn reward_from_authorship_event_handler_works() {
	with_externalities(&mut ExtBuilder::default()
		.build(),
	|| {
		use authorship::EventHandler;

		assert_eq!(<authorship::Module<Test>>::author(), 11);

		<Module<Test>>::note_author(11);
		<Module<Test>>::note_uncle(21, 1);
		// An uncle author that is not currently elected doesn't get rewards,
		// but the block producer does get reward for referencing it.
		<Module<Test>>::note_uncle(31, 1);
		// Rewarding the same two times works.
		<Module<Test>>::note_uncle(11, 1);

		// Not mandatory but must be coherent with rewards
		assert_eq!(<CurrentElected<Test>>::get(), vec![21, 11]);

		// 21 is rewarded as an uncle producer
		// 11 is rewarded as a block procuder and uncle referencer and uncle producer
		assert_eq!(CurrentEraRewards::get().rewards, vec![1, 20+2*3 + 1]);
		assert_eq!(CurrentEraRewards::get().total, 28);
	})
}

#[test]
fn add_reward_points_fns_works() {
	with_externalities(&mut ExtBuilder::default()
		.build(),
	|| {
		let validators = <Module<Test>>::current_elected();
		// Not mandatory but must be coherent with rewards
		assert_eq!(validators, vec![21, 11]);

		<Module<Test>>::reward_by_indices(vec![
			(0, 1),
			(1, 1),
			(2, 1),
			(1, 1),
		]);

		<Module<Test>>::reward_by_ids(vec![
			(21, 1),
			(11, 1),
			(31, 1),
			(11, 1),
		]);

		assert_eq!(CurrentEraRewards::get().rewards, vec![2, 4]);
		assert_eq!(CurrentEraRewards::get().total, 6);
	})
}

#[test]
fn unbonded_balance_is_not_slashable() {
	with_externalities(&mut ExtBuilder::default().build(), || {
		// total amount staked is slashable.
		assert_eq!(Staking::slashable_balance_of(&11), 1000);

		assert_ok!(Staking::unbond(Origin::signed(10),  800));

		// only the active portion.
		assert_eq!(Staking::slashable_balance_of(&11), 200);
	})
}

#[test]
fn era_is_always_same_length() {
	with_externalities(&mut ExtBuilder::default().build(), || {
		start_era(1);
		assert_eq!(Staking::current_era_start_session_index(), SessionsPerEra::get());

		start_era(2);
		assert_eq!(Staking::current_era_start_session_index(), SessionsPerEra::get() * 2);

		let session = Session::current_index();
		ForceNewEra::put(true);
		advance_session();
		assert_eq!(Staking::current_era(), 3);
		assert_eq!(Staking::current_era_start_session_index(), session + 1);

		start_era(4);
		assert_eq!(Staking::current_era_start_session_index(), session + SessionsPerEra::get() + 1);
	});
}

#[test]
fn offence_forces_new_era() {
	with_externalities(&mut ExtBuilder::default().build(), || {
		Staking::on_offence(
			&[OffenceDetails {
				offender: (
					11,
					Staking::stakers(&11),
				),
				count: 1,
				reporters: vec![],
			}],
			&[Perbill::from_percent(5)],
		);

		assert!(Staking::forcing_new_era());
	});
}

#[test]
fn slashing_performed_according_exposure() {
	// This test checks that slashing is performed according the exposure (or more precisely,
	// historical exposure), not the current balance.
	with_externalities(&mut ExtBuilder::default().build(), || {
		assert_eq!(Staking::stakers(&11).own, 1000);

		// Handle an offence with a historical exposure.
		Staking::on_offence(
			&[OffenceDetails {
				offender: (
					11,
					Exposure {
						total: 500,
						own: 500,
						others: vec![],
					},
				),
				count: 1,
				reporters: vec![],
			}],
			&[Perbill::from_percent(50)],
		);

		// The stash account should be slashed for 250 (50% of 500).
		assert_eq!(Balances::free_balance(&11), 1000 - 250);
	});
}

#[test]
fn reporters_receive_their_slice() {
	// This test verifies that the reporters of the offence receive their slice from the slashed
	// amount.
	with_externalities(&mut ExtBuilder::default().build(), || {
		// The reporters' reward is calculated from the total exposure.
		assert_eq!(Staking::stakers(&11).total, 1250);

		Staking::on_offence(
			&[OffenceDetails {
				offender: (
					11,
					Staking::stakers(&11),
				),
				count: 1,
				reporters: vec![1, 2],
			}],
			&[Perbill::from_percent(50)],
		);

		// 1250 x 50% (slash fraction) x 10% (rewards slice)
		assert_eq!(Balances::free_balance(&1), 10 + 31);
		assert_eq!(Balances::free_balance(&2), 20 + 31);
	});
}

#[test]
fn invulnerables_are_not_slashed() {
	// For invulnerable validators no slashing is performed.
	with_externalities(&mut ExtBuilder::default().invulnerables(vec![11]).build(), || {
		assert_eq!(Balances::free_balance(&11), 1000);

		Staking::on_offence(
			&[OffenceDetails {
				offender: (
					11,
					Staking::stakers(&11),
				),
				count: 1,
				reporters: vec![],
			}],
			&[Perbill::from_percent(50)],
		);

		// The validator hasn't been slashed. The new era is not forced.
		assert_eq!(Balances::free_balance(&11), 1000);
		assert!(!Staking::forcing_new_era());
	});
}

#[test]
fn dont_slash_if_fraction_is_zero() {
	// Don't slash if the fraction is zero.
	with_externalities(&mut ExtBuilder::default().build(), || {
		assert_eq!(Balances::free_balance(&11), 1000);

		Staking::on_offence(
			&[OffenceDetails {
				offender: (
					11,
					Staking::stakers(&11),
				),
				count: 1,
				reporters: vec![],
			}],
			&[Perbill::from_percent(0)],
		);

		// The validator hasn't been slashed. The new era is not forced.
		assert_eq!(Balances::free_balance(&11), 1000);
		assert!(!Staking::forcing_new_era());
	});
}<|MERGE_RESOLUTION|>--- conflicted
+++ resolved
@@ -577,13 +577,10 @@
 		assert_ok!(Staking::bond(Origin::signed(1), 2, nominator_stake, RewardDestination::default()));
 		assert_ok!(Staking::nominate(Origin::signed(2), vec![20, 10]));
 
-<<<<<<< HEAD
-=======
 		let total_payout = current_total_payout_for_duration(3);
 		assert!(total_payout > 100); // Test is meaningfull if reward something
 		<Module<Test>>::reward_by_ids(vec![(11, 1)]);
 
->>>>>>> ab490568
 		// new era, pay rewards,
 		start_era(1);
 
