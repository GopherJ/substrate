--- conflicted
+++ resolved
@@ -80,11 +80,7 @@
 	// and set impl_version to equal spec_version. If only runtime
 	// implementation changes and behavior does not, then leave spec_version as
 	// is and increment impl_version.
-<<<<<<< HEAD
 	spec_version: 141,
-=======
-	spec_version: 140,
->>>>>>> a6223615
 	impl_version: 141,
 	apis: RUNTIME_API_VERSIONS,
 };
@@ -448,12 +444,8 @@
 		Treasury: treasury::{Module, Call, Storage, Event<T>},
 		Contracts: contracts,
 		Sudo: sudo,
-<<<<<<< HEAD
-		ImOnline: im_online::{Module, Call, Storage, Event, ValidateUnsigned, Config<T>},
+		ImOnline: im_online::{Module, Call, Storage, Event, ValidateUnsigned, Config},
 		Offences: offences::{Module, Call, Storage, Event},
-=======
-		ImOnline: im_online::{Module, Call, Storage, Event, ValidateUnsigned, Config},
->>>>>>> a6223615
 	}
 );
 
