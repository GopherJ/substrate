//! Service and ServiceFactory implementation. Specialized wrapper over substrate service.

use std::sync::Arc;
use std::time::Duration;
use sc_client_api::{ExecutorProvider, RemoteBackend};
use node_template_runtime::{self, opaque::Block, RuntimeApi};
use sc_service::{error::Error as ServiceError, Configuration, TaskManager};
use sp_inherents::InherentDataProviders;
use sc_executor::native_executor_instance;
pub use sc_executor::NativeExecutor;
use sp_consensus_aura::sr25519::{AuthorityPair as AuraPair};
use sc_finality_grandpa::{FinalityProofProvider as GrandpaFinalityProofProvider, SharedVoterState};

// Our native executor instance.
native_executor_instance!(
	pub Executor,
	node_template_runtime::api::dispatch,
	node_template_runtime::native_version,
	frame_benchmarking::benchmarking::HostFunctions,
);

type FullClient = sc_service::TFullClient<Block, RuntimeApi, Executor>;
type FullBackend = sc_service::TFullBackend<Block>;
type FullSelectChain = sc_consensus::LongestChain<FullBackend, Block>;

pub fn new_partial(config: &Configuration) -> Result<sc_service::PartialComponents<
	FullClient, FullBackend, FullSelectChain,
	sp_consensus::DefaultImportQueue<Block, FullClient>,
	sc_transaction_pool::FullPool<Block, FullClient>,
	(
		sc_consensus_aura::AuraBlockImport<
			Block,
			FullClient,
			sc_finality_grandpa::GrandpaBlockImport<FullBackend, Block, FullClient, FullSelectChain>,
			AuraPair
		>,
		sc_finality_grandpa::LinkHalf<Block, FullClient, FullSelectChain>
	)
>, ServiceError> {
	let inherent_data_providers = sp_inherents::InherentDataProviders::new();

<<<<<<< HEAD
	let (client, backend, keystore_params, task_manager) =
=======
	let (client, backend, keystore_container, task_manager) =
>>>>>>> a845ff33
		sc_service::new_full_parts::<Block, RuntimeApi, Executor>(&config)?;
	let client = Arc::new(client);

	let select_chain = sc_consensus::LongestChain::new(backend.clone());

	let transaction_pool = sc_transaction_pool::BasicPool::new_full(
		config.transaction_pool.clone(),
		config.prometheus_registry(),
		task_manager.spawn_handle(),
		client.clone(),
	);

	let (grandpa_block_import, grandpa_link) = sc_finality_grandpa::block_import(
		client.clone(), &(client.clone() as Arc<_>), select_chain.clone(),
	)?;

	let aura_block_import = sc_consensus_aura::AuraBlockImport::<_, _, _, AuraPair>::new(
		grandpa_block_import.clone(), client.clone(),
	);

	let import_queue = sc_consensus_aura::import_queue::<_, _, _, AuraPair, _, _>(
		sc_consensus_aura::slot_duration(&*client)?,
		aura_block_import.clone(),
		Some(Box::new(grandpa_block_import.clone())),
		None,
		client.clone(),
		inherent_data_providers.clone(),
		&task_manager.spawn_handle(),
		config.prometheus_registry(),
		sp_consensus::CanAuthorWithNativeVersion::new(client.executor().clone()),
	)?;

	Ok(sc_service::PartialComponents {
<<<<<<< HEAD
		client, backend, task_manager, import_queue, keystore_params,
=======
		client, backend, task_manager, import_queue, keystore_container,
>>>>>>> a845ff33
		select_chain, transaction_pool,inherent_data_providers,
		other: (aura_block_import, grandpa_link),
	})
}

/// Builds a new service for a full client.
pub fn new_full(config: Configuration) -> Result<TaskManager, ServiceError> {
	let sc_service::PartialComponents {
<<<<<<< HEAD
		client, backend, mut task_manager, import_queue, keystore_params,
=======
		client, backend, mut task_manager, import_queue, keystore_container,
>>>>>>> a845ff33
		select_chain, transaction_pool, inherent_data_providers,
		other: (block_import, grandpa_link),
	} = new_partial(&config)?;

	let finality_proof_provider =
		GrandpaFinalityProofProvider::new_for_service(backend.clone(), client.clone());

	let (network, network_status_sinks, system_rpc_tx, network_starter) =
		sc_service::build_network(sc_service::BuildNetworkParams {
			config: &config,
			client: client.clone(),
			transaction_pool: transaction_pool.clone(),
			spawn_handle: task_manager.spawn_handle(),
			import_queue,
			on_demand: None,
			block_announce_validator_builder: None,
			finality_proof_request_builder: None,
			finality_proof_provider: Some(finality_proof_provider.clone()),
		})?;

	if config.offchain_worker.enabled {
		sc_service::build_offchain_workers(
			&config, backend.clone(), task_manager.spawn_handle(), client.clone(), network.clone(),
		);
	}

	let role = config.role.clone();
	let force_authoring = config.force_authoring;
	let name = config.network.node_name.clone();
	let enable_grandpa = !config.disable_grandpa;
	let prometheus_registry = config.prometheus_registry().cloned();
	let telemetry_connection_sinks = sc_service::TelemetryConnectionSinks::default();

	let rpc_extensions_builder = {
		let client = client.clone();
		let pool = transaction_pool.clone();

		Box::new(move |deny_unsafe, _| {
			let deps = crate::rpc::FullDeps {
				client: client.clone(),
				pool: pool.clone(),
				deny_unsafe,
			};

			crate::rpc::create_full(deps)
		})
	};

	sc_service::spawn_tasks(sc_service::SpawnTasksParams {
		network: network.clone(),
		client: client.clone(),
<<<<<<< HEAD
		keystore: keystore_params.sync_keystore(),
=======
		keystore: keystore_container.sync_keystore(),
>>>>>>> a845ff33
		task_manager: &mut task_manager,
		transaction_pool: transaction_pool.clone(),
		telemetry_connection_sinks: telemetry_connection_sinks.clone(),
		rpc_extensions_builder,
		on_demand: None,
		remote_blockchain: None,
		backend, network_status_sinks, system_rpc_tx, config,
	})?;

	if role.is_authority() {
		let proposer = sc_basic_authorship::ProposerFactory::new(
			client.clone(),
			transaction_pool,
			prometheus_registry.as_ref(),
		);

		let can_author_with =
			sp_consensus::CanAuthorWithNativeVersion::new(client.executor().clone());

		let aura = sc_consensus_aura::start_aura::<_, _, _, _, _, AuraPair, _, _, _>(
			sc_consensus_aura::slot_duration(&*client)?,
			client.clone(),
			select_chain,
			block_import,
			proposer,
			network.clone(),
			inherent_data_providers.clone(),
			force_authoring,
<<<<<<< HEAD
			keystore_params.sync_keystore(),
=======
			keystore_container.sync_keystore(),
>>>>>>> a845ff33
			can_author_with,
		)?;

		// the AURA authoring task is considered essential, i.e. if it
		// fails we take down the service with it.
		task_manager.spawn_essential_handle().spawn_blocking("aura", aura);
	}

	// if the node isn't actively participating in consensus then it doesn't
	// need a keystore, regardless of which protocol we use below.
	let keystore = if role.is_authority() {
<<<<<<< HEAD
		Some(keystore_params.sync_keystore())
=======
		Some(keystore_container.sync_keystore())
>>>>>>> a845ff33
	} else {
		None
	};

	let grandpa_config = sc_finality_grandpa::Config {
		// FIXME #1578 make this available through chainspec
		gossip_duration: Duration::from_millis(333),
		justification_period: 512,
		name: Some(name),
		observer_enabled: false,
		keystore,
		is_authority: role.is_network_authority(),
	};

	if enable_grandpa {
		// start the full GRANDPA voter
		// NOTE: non-authorities could run the GRANDPA observer protocol, but at
		// this point the full voter should provide better guarantees of block
		// and vote data availability than the observer. The observer has not
		// been tested extensively yet and having most nodes in a network run it
		// could lead to finality stalls.
		let grandpa_config = sc_finality_grandpa::GrandpaParams {
			config: grandpa_config,
			link: grandpa_link,
			network,
			inherent_data_providers,
			telemetry_on_connect: Some(telemetry_connection_sinks.on_connect_stream()),
			voting_rule: sc_finality_grandpa::VotingRulesBuilder::default().build(),
			prometheus_registry,
			shared_voter_state: SharedVoterState::empty(),
		};

		// the GRANDPA voter task is considered infallible, i.e.
		// if it fails we take down the service with it.
		task_manager.spawn_essential_handle().spawn_blocking(
			"grandpa-voter",
			sc_finality_grandpa::run_grandpa_voter(grandpa_config)?
		);
	} else {
		sc_finality_grandpa::setup_disabled_grandpa(
			client,
			&inherent_data_providers,
			network,
		)?;
	}

	network_starter.start_network();
	Ok(task_manager)
}

/// Builds a new service for a light client.
pub fn new_light(config: Configuration) -> Result<TaskManager, ServiceError> {
	let (client, backend, keystore_container, mut task_manager, on_demand) =
		sc_service::new_light_parts::<Block, RuntimeApi, Executor>(&config)?;

	let transaction_pool = Arc::new(sc_transaction_pool::BasicPool::new_light(
		config.transaction_pool.clone(),
		config.prometheus_registry(),
		task_manager.spawn_handle(),
		client.clone(),
		on_demand.clone(),
	));

	let grandpa_block_import = sc_finality_grandpa::light_block_import(
		client.clone(), backend.clone(), &(client.clone() as Arc<_>),
		Arc::new(on_demand.checker().clone()) as Arc<_>,
	)?;
	let finality_proof_import = grandpa_block_import.clone();
	let finality_proof_request_builder =
		finality_proof_import.create_finality_proof_request_builder();

	let import_queue = sc_consensus_aura::import_queue::<_, _, _, AuraPair, _, _>(
		sc_consensus_aura::slot_duration(&*client)?,
		grandpa_block_import,
		None,
		Some(Box::new(finality_proof_import)),
		client.clone(),
		InherentDataProviders::new(),
		&task_manager.spawn_handle(),
		config.prometheus_registry(),
		sp_consensus::NeverCanAuthor,
	)?;

	let finality_proof_provider =
		GrandpaFinalityProofProvider::new_for_service(backend.clone(), client.clone());

	let (network, network_status_sinks, system_rpc_tx, network_starter) =
		sc_service::build_network(sc_service::BuildNetworkParams {
			config: &config,
			client: client.clone(),
			transaction_pool: transaction_pool.clone(),
			spawn_handle: task_manager.spawn_handle(),
			import_queue,
			on_demand: Some(on_demand.clone()),
			block_announce_validator_builder: None,
			finality_proof_request_builder: Some(finality_proof_request_builder),
			finality_proof_provider: Some(finality_proof_provider),
		})?;

	if config.offchain_worker.enabled {
		sc_service::build_offchain_workers(
			&config, backend.clone(), task_manager.spawn_handle(), client.clone(), network.clone(),
		);
	}

	sc_service::spawn_tasks(sc_service::SpawnTasksParams {
		remote_blockchain: Some(backend.remote_blockchain()),
		transaction_pool,
		task_manager: &mut task_manager,
		on_demand: Some(on_demand),
		rpc_extensions_builder: Box::new(|_, _| ()),
		telemetry_connection_sinks: sc_service::TelemetryConnectionSinks::default(),
		config,
		client,
<<<<<<< HEAD
		keystore: keystore.sync_keystore(),
=======
		keystore: keystore_container.sync_keystore(),
>>>>>>> a845ff33
		backend,
		network,
		network_status_sinks,
		system_rpc_tx,
	 })?;

	 network_starter.start_network();

	 Ok(task_manager)
}<|MERGE_RESOLUTION|>--- conflicted
+++ resolved
@@ -39,11 +39,7 @@
 >, ServiceError> {
 	let inherent_data_providers = sp_inherents::InherentDataProviders::new();
 
-<<<<<<< HEAD
-	let (client, backend, keystore_params, task_manager) =
-=======
 	let (client, backend, keystore_container, task_manager) =
->>>>>>> a845ff33
 		sc_service::new_full_parts::<Block, RuntimeApi, Executor>(&config)?;
 	let client = Arc::new(client);
 
@@ -77,11 +73,7 @@
 	)?;
 
 	Ok(sc_service::PartialComponents {
-<<<<<<< HEAD
-		client, backend, task_manager, import_queue, keystore_params,
-=======
 		client, backend, task_manager, import_queue, keystore_container,
->>>>>>> a845ff33
 		select_chain, transaction_pool,inherent_data_providers,
 		other: (aura_block_import, grandpa_link),
 	})
@@ -90,11 +82,7 @@
 /// Builds a new service for a full client.
 pub fn new_full(config: Configuration) -> Result<TaskManager, ServiceError> {
 	let sc_service::PartialComponents {
-<<<<<<< HEAD
-		client, backend, mut task_manager, import_queue, keystore_params,
-=======
 		client, backend, mut task_manager, import_queue, keystore_container,
->>>>>>> a845ff33
 		select_chain, transaction_pool, inherent_data_providers,
 		other: (block_import, grandpa_link),
 	} = new_partial(&config)?;
@@ -146,11 +134,7 @@
 	sc_service::spawn_tasks(sc_service::SpawnTasksParams {
 		network: network.clone(),
 		client: client.clone(),
-<<<<<<< HEAD
-		keystore: keystore_params.sync_keystore(),
-=======
 		keystore: keystore_container.sync_keystore(),
->>>>>>> a845ff33
 		task_manager: &mut task_manager,
 		transaction_pool: transaction_pool.clone(),
 		telemetry_connection_sinks: telemetry_connection_sinks.clone(),
@@ -179,11 +163,7 @@
 			network.clone(),
 			inherent_data_providers.clone(),
 			force_authoring,
-<<<<<<< HEAD
-			keystore_params.sync_keystore(),
-=======
 			keystore_container.sync_keystore(),
->>>>>>> a845ff33
 			can_author_with,
 		)?;
 
@@ -195,11 +175,7 @@
 	// if the node isn't actively participating in consensus then it doesn't
 	// need a keystore, regardless of which protocol we use below.
 	let keystore = if role.is_authority() {
-<<<<<<< HEAD
-		Some(keystore_params.sync_keystore())
-=======
 		Some(keystore_container.sync_keystore())
->>>>>>> a845ff33
 	} else {
 		None
 	};
@@ -314,11 +290,7 @@
 		telemetry_connection_sinks: sc_service::TelemetryConnectionSinks::default(),
 		config,
 		client,
-<<<<<<< HEAD
-		keystore: keystore.sync_keystore(),
-=======
 		keystore: keystore_container.sync_keystore(),
->>>>>>> a845ff33
 		backend,
 		network,
 		network_status_sinks,
