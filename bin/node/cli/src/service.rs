--- conflicted
+++ resolved
@@ -676,30 +676,11 @@
 					None,
 				);
 
-<<<<<<< HEAD
-				let epoch_descriptor = babe_link.epoch_changes().shared_data().epoch_descriptor_for_child_of(
-					descendent_query(&*service.client()),
-					&parent_hash,
-					parent_number,
-					slot.into(),
-				).unwrap().unwrap();
-
-=======
->>>>>>> 3dc169d5
 				let mut digest = Digest::<H256>::default();
 
 				// even though there's only one authority some slots might be empty,
 				// so we must keep trying the next slots until we can claim one.
-<<<<<<< HEAD
-				let babe_pre_digest = loop {
-					if let Some(babe_pre_digest) = sc_consensus_babe::test_helpers::claim_slot(
-=======
 				let (babe_pre_digest, epoch_descriptor) = loop {
-					inherent_data.replace_data(
-						sp_timestamp::INHERENT_IDENTIFIER,
-						&(slot * SLOT_DURATION),
-					);
-
 					let epoch_descriptor = babe_link.epoch_changes().shared_data().epoch_descriptor_for_child_of(
 						descendent_query(&*service.client()),
 						&parent_hash,
@@ -713,7 +694,6 @@
 					).unwrap();
 
 					if let Some(babe_pre_digest) = sc_consensus_babe::authorship::claim_slot(
->>>>>>> 3dc169d5
 						slot.into(),
 						&epoch,
 						&keystore,
