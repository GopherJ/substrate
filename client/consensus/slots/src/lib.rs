--- conflicted
+++ resolved
@@ -76,12 +76,7 @@
 	/// the slot. Otherwise `None` is returned.
 	async fn on_slot(
 		&mut self,
-<<<<<<< HEAD
 		slot_info: SlotInfo<B>,
-=======
-		chain_head: B::Header,
-		slot_info: SlotInfo,
->>>>>>> 15c3189e
 	) -> Option<SlotResult<B, Proof>>;
 }
 
@@ -198,12 +193,7 @@
 	/// Implements [`SlotWorker::on_slot`].
 	async fn on_slot(
 		&mut self,
-<<<<<<< HEAD
 		slot_info: SlotInfo<B>,
-=======
-		chain_head: B::Header,
-		slot_info: SlotInfo,
->>>>>>> 15c3189e
 	) -> Option<SlotResult<B, <Self::Proposer as Proposer<B>>::Proof>> {
 		let (timestamp, slot) = (slot_info.timestamp, slot_info.slot);
 		let telemetry = self.telemetry();
@@ -229,11 +219,7 @@
 				warn!(
 					target: logging_target,
 					"Unable to fetch epoch data at block {:?}: {:?}",
-<<<<<<< HEAD
 					slot_info.chain_head.hash(),
-=======
-					chain_head.hash(),
->>>>>>> 15c3189e
 					err,
 				);
 
@@ -268,20 +254,12 @@
 			return None;
 		}
 
-<<<<<<< HEAD
 		let claim = match self.claim_slot(&slot_info.chain_head, slot, &epoch_data) {
-=======
-		let claim = match self.claim_slot(&chain_head, slot, &epoch_data) {
->>>>>>> 15c3189e
 			None => return None,
 			Some(claim) => claim,
 		};
 
-<<<<<<< HEAD
 		if self.should_backoff(slot, &slot_info.chain_head) {
-=======
-		if self.should_backoff(slot, &chain_head) {
->>>>>>> 15c3189e
 			return None;
 		}
 
@@ -300,11 +278,7 @@
 			"timestamp" => *timestamp,
 		);
 
-<<<<<<< HEAD
 		let proposer = match self.proposer(&slot_info.chain_head).await {
-=======
-		let proposer = match self.proposer(&chain_head).await {
->>>>>>> 15c3189e
 			Ok(p) => p,
 			Err(err) => {
 				warn!(
@@ -338,7 +312,6 @@
 			},
 			proposing_remaining_duration.mul_f32(0.98),
 		).map_err(|e| sp_consensus::Error::ClientImport(format!("{:?}", e)));
-<<<<<<< HEAD
 
 		let proposal = match futures::future::select(proposing, proposing_remaining).await {
 			Either::Left((Ok(p), _)) => p,
@@ -377,46 +350,6 @@
 		let block_import_params_maker = self.block_import_params();
 		let block_import = self.block_import();
 
-=======
-
-		let proposal = match futures::future::select(proposing, proposing_remaining).await {
-			Either::Left((Ok(p), _)) => p,
-			Either::Left((Err(err), _)) => {
-				warn!(
-					target: logging_target,
-					"Proposing failed: {:?}",
-					err,
-				);
-
-				return None
-			},
-			Either::Right(_) => {
-				info!(
-					target: logging_target,
-					"⌛️ Discarding proposal for slot {}; block production took too long",
-					slot,
-				);
-				// If the node was compiled with debug, tell the user to use release optimizations.
-				#[cfg(build_type="debug")]
-				info!(
-					target: logging_target,
-					"👉 Recompile your node in `--release` mode to mitigate this problem.",
-				);
-				telemetry!(
-					telemetry;
-					CONSENSUS_INFO;
-					"slots.discarding_proposal_took_too_long";
-					"slot" => *slot,
-				);
-
-				return None
-			},
-		};
-
-		let block_import_params_maker = self.block_import_params();
-		let block_import = self.block_import();
-
->>>>>>> 15c3189e
 		let (block, storage_proof) = (proposal.block, proposal.proof);
 		let (header, body) = block.deconstruct();
 		let header_num = *header.number();
@@ -442,7 +375,6 @@
 				return None
 			}
 		};
-<<<<<<< HEAD
 
 		info!(
 			target: logging_target,
@@ -482,47 +414,6 @@
 			);
 		}
 
-=======
-
-		info!(
-			target: logging_target,
-			"🔖 Pre-sealed block for proposal at {}. Hash now {:?}, previously {:?}.",
-			header_num,
-			block_import_params.post_hash(),
-			header_hash,
-		);
-
-		telemetry!(
-			telemetry;
-			CONSENSUS_INFO;
-			"slots.pre_sealed_block";
-			"header_num" => ?header_num,
-			"hash_now" => ?block_import_params.post_hash(),
-			"hash_previously" => ?header_hash,
-		);
-
-		let header = block_import_params.post_header();
-		if let Err(err) = block_import
-			.import_block(block_import_params, Default::default())
-			.await
-		{
-			warn!(
-				target: logging_target,
-				"Error with block built on {:?}: {:?}",
-				parent_hash,
-				err,
-			);
-
-			telemetry!(
-				telemetry;
-				CONSENSUS_WARN;
-				"slots.err_with_block_built_on";
-				"hash" => ?parent_hash,
-				"err" => ?err,
-			);
-		}
-
->>>>>>> 15c3189e
 		Some(SlotResult { block: B::new(header, body), storage_proof })
 	}
 }
@@ -531,7 +422,6 @@
 impl<B: BlockT, T: SimpleSlotWorker<B> + Send> SlotWorker<B, <T::Proposer as Proposer<B>>::Proof> for T {
 	async fn on_slot(
 		&mut self,
-<<<<<<< HEAD
 		slot_info: SlotInfo<B>,
 	) -> Option<SlotResult<B, <T::Proposer as Proposer<B>>::Proof>> {
 		SimpleSlotWorker::on_slot(self, slot_info).await
@@ -565,22 +455,6 @@
 	fn slot(&self) -> Slot {
 		*self.1.deref()
 	}
-=======
-		chain_head: B::Header,
-		slot_info: SlotInfo,
-	) -> Option<SlotResult<B, <T::Proposer as Proposer<B>>::Proof>> {
-		SimpleSlotWorker::on_slot(self, chain_head, slot_info).await
-	}
-}
-
-/// Slot compatible inherent data.
-pub trait SlotCompatible {
-	/// Extract timestamp and slot from inherent data.
-	fn extract_timestamp_and_slot(
-		&self,
-		inherent: &InherentData,
-	) -> Result<(sp_timestamp::Timestamp, Slot, std::time::Duration), sp_consensus::Error>;
->>>>>>> 15c3189e
 }
 
 /// Start a new slot worker.
@@ -607,7 +481,6 @@
 {
 	let SlotDuration(slot_duration) = slot_duration;
 
-<<<<<<< HEAD
 	let mut slots = Slots::new(
 		slot_duration.slot_duration(),
 		inherent_data_provider,
@@ -620,33 +493,9 @@
 			Err(e) => {
 				warn!(target: "slots", "Error while polling for next slot: {:?}", e);
 				return;
-=======
-	// rather than use a timer interval, we schedule our waits ourselves
-	let mut slots = Slots::<SC>::new(
-		slot_duration.slot_duration(),
-		inherent_data_providers,
-		timestamp_extractor,
-	);
-
-	async move {
-		loop {
-			let slot_info = match slots.next_slot().await {
-				Ok(slot) => slot,
-				Err(err) => {
-					debug!(target: "slots", "Faulty timer: {:?}", err);
-					return
-				},
-			};
-
-			// only propose when we are not syncing.
-			if sync_oracle.is_major_syncing() {
-				debug!(target: "slots", "Skipping proposal slot due to sync.");
-				continue;
->>>>>>> 15c3189e
 			}
 		};
 
-<<<<<<< HEAD
 		if sync_oracle.is_major_syncing() {
 			debug!(target: "slots", "Skipping proposal slot due to sync.");
 			continue;
@@ -664,33 +513,6 @@
 			);
 		} else {
 			let _ = worker.on_slot(slot_info).await;
-=======
-			let slot = slot_info.slot;
-			let chain_head = match client.best_chain() {
-				Ok(x) => x,
-				Err(e) => {
-					warn!(
-						target: "slots",
-						"Unable to author block in slot {}. No best block header: {:?}",
-						slot,
-						e,
-					);
-					continue;
-				}
-			};
-
-			if let Err(err) = can_author_with.can_author_with(&BlockId::Hash(chain_head.hash())) {
-				warn!(
-					target: "slots",
-					"Unable to author block in slot {},. `can_author_with` returned: {} \
-					Probably a node update is required!",
-					slot,
-					err,
-				);
-			} else {
-				worker.on_slot(chain_head, slot_info).await;
-			}
->>>>>>> 15c3189e
 		}
 	}
 }
