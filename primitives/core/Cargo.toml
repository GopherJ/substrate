--- conflicted
+++ resolved
@@ -15,6 +15,7 @@
 [dependencies]
 sp-std = { version = "2.0.0", default-features = false, path = "../std" }
 codec = { package = "parity-scale-codec", version = "1.3.6", default-features = false, features = ["derive"] }
+scale-info = { git = "https://github.com/paritytech/scale-info", package = "scale-info", default-features = false, features = ["derive"] }
 log = { version = "0.4.11", default-features = false }
 serde = { version = "1.0.101", optional = true, features = ["derive"] }
 byteorder = { version = "1.3.2", default-features = false }
@@ -32,12 +33,7 @@
 zeroize = { version = "1.2.0", default-features = false }
 secrecy = { version = "0.7.0", default-features = false }
 lazy_static = { version = "1.4.0", default-features = false, optional = true }
-<<<<<<< HEAD
-parking_lot = { version = "0.10.0", optional = true }
-scale-info = { git = "https://github.com/paritytech/scale-info", package = "scale-info", default-features = false, features = ["derive"] }
-=======
 parking_lot = { version = "0.11.1", optional = true }
->>>>>>> 48686305
 sp-debug-derive = { version = "2.0.0", path = "../debug-derive" }
 sp-externalities = { version = "0.8.0", optional = true, path = "../externalities" }
 sp-storage = { version = "2.0.0", default-features = false, path = "../storage" }
